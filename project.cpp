--- conflicted
+++ resolved
@@ -511,16 +511,12 @@
 	}
 
 	//Sort data (updates the global array)
-	//Sort(particles, initialParticleCount, particleOffset, particlestoSimulate, rankCount, ID);
+	Sort(particles, initialParticleCount, particleOffset, particlestoSimulate, rankCount, ID);
 
 	//ACTUAL plate assigning
 
 	//First, get vectors for every plate
-<<<<<<< HEAD
 	/*std::map<int, std::vector<Particle>> plates;
-=======
-	std::map<int, std::vector<Particle>> plates;
->>>>>>> 56b9562b
 	for(int p = 0; p < particles.size(); p++) {
 		Particle particle = particles[p];
 		plates[particle.plateID].push_back(particle);
@@ -536,11 +532,8 @@
 		platesBySize.insert(std::pair<int,int>(size, plateID));
 	}
 
-<<<<<<< HEAD
-=======
 	MPI_Barrier(MPI_COMM_WORLD);
 
->>>>>>> 56b9562b
 	//Now, iterate through the plates, smallest first, and combine them, if needed
 	if(plates.size() > 10) {
 		std::multimap<int, int>::iterator size_itr;
@@ -571,11 +564,7 @@
 				break;
 			}
 		}
-<<<<<<< HEAD
 	}*/
-=======
-	}
->>>>>>> 56b9562b
 
 	////////////////////
 	/*Start Simulation*/
@@ -592,7 +581,7 @@
 		/////////////////////////////////////
 
 		//sort all the particles in the system by morton code
-		//Sort(particles, currentParticleCount, particleOffset, particlestoSimulate, rankCount, ID);
+		Sort(particles, currentParticleCount, particleOffset, particlestoSimulate, rankCount, ID);
 		//Now ok to call KNearest for this timestep
 
 		//TODO: update particles using k nearest neighbors
@@ -715,15 +704,6 @@
 		vertices.resize(v_size / sizeof(Vertex));
 		faces.resize(f_size / sizeof(Face));
 	}
-<<<<<<< HEAD
-=======
-
-	// Then, send out the data
-	MPI_Bcast(&vertices[0], v_size, MPI_BYTE,
-		0, MPI_COMM_WORLD);
-	MPI_Bcast(&faces[0], f_size, MPI_BYTE,
-		0, MPI_COMM_WORLD);
->>>>>>> 56b9562b
 
 	// Then, send out the data
 	MPI_Bcast(&vertices[0], v_size, MPI_BYTE, 
@@ -743,7 +723,6 @@
 		facesToWrite += 1;
 	}
 
-<<<<<<< HEAD
     // Write the vertices to the obj file
 
     // Open the file, deleting it if it exists already
@@ -780,43 +759,6 @@
     	std::cout << "Error in getting write range (vertices)" << std::endl;
     }
     for(int v = start; v < end; v++) {
-=======
-	// Write the vertices to the obj file
-
-	// Open the file, deleting it if it exists already
-	int exists = MPI_File_open(MPI_COMM_WORLD,
-		(char *)"planet.obj",
-		MPI_MODE_CREATE | MPI_MODE_EXCL | MPI_MODE_WRONLY,
-		MPI_INFO_NULL,
-		&file);
-	if (exists != MPI_SUCCESS) {
-		if (ID == 0) {
-			MPI_File_delete((char *)"planet.obj", MPI_INFO_NULL);
-		}
-		MPI_File_open(MPI_COMM_WORLD,
-			(char *)"planet.obj",
-			MPI_MODE_CREATE | MPI_MODE_WRONLY,
-			MPI_INFO_NULL,
-			&file);
-	}
-
-	//	MPI_INFO_NULL, &file);
-
-	std::stringstream stream;
-	int start = ID * verticesToWrite;
-	int end = start + verticesToWrite;
-	int vertexBytesPerLine = 1 				// 'v'
-		+ (13 * 3) + 1 	// Numbers  
-		+ 4 				// spaces
-		+ 1;				// newline
-	MPI_Offset offset = vertexBytesPerLine * start;
-	MPI_File_seek(file, offset, MPI_SEEK_SET);
-	// Debug call
-	if (end > vertices.size()) {
-		std::cout << "Error in getting write range (vertices)" << std::endl;
-	}
-	for (int v = start; v < end; v++) {
->>>>>>> 56b9562b
 		stream << std::fixed << std::setprecision(10) << std::setw(13) << vertices[v].x;
 		std::string x = stream.str();
 		stream.str(std::string());
