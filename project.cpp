#define __STDC_LIMIT_MACROS 1

#include <mpi.h>
#include <math.h>
#include <stdio.h>
#include <stdint.h>
#include <stdlib.h>
#include <cerrno>
#include <inttypes.h>
#include <limits>
#include <map>
#include <vector>
#include <iomanip>
#include <sstream>
#include <iostream>
#include <algorithm>
#include <functional>
#include <queue>
#include <cassert>
#include "clcg4.h"
#include <algorithm>

/////////////////
/*Global Values*/
/////////////////

#define uint unsigned int
#define byte uint8_t
#define PI 3.14159265359
#define MIN_DIST 20.0
#define GOLDEN_RATIO 0.61803398875
#define GOLDEN_ANGLE_DEGREES 137.5077640500378546463487
#define GOLDEN_ANGLE_RADS 2.39996322972865332

//////////////////////////
/*Global Data Structures*/
//////////////////////////

class Particle {

public:
    //x,y,z position of the particle on a sphere Radius: 1
    float x;
    float y;
    float z;
<<<<<<< HEAD
    float px;
	float py;
	float pz;
=======
>>>>>>> ad091832

    float height;   //delta from sea level

    uint plateID;
    uint currentRank;
    uint64_t mortonCode;

    bool operator < (const Particle& p) const
    {
        return (mortonCode < p.mortonCode);
    }

    bool operator > (const Particle& p) const
    {
        return (mortonCode > p.mortonCode);
    }

};

class Vertex {

public:
	float x;
	float y;
	float z;

	Vertex(float x_, float y_, float z_) {
		x = x_;
		y = y_;
		z = z_;
	}

	// A default constructor is needed to call resize()
	// Otherwise, this should not be used
	Vertex() {
		x = 0;
		y = 0;
		z = 0;
	}
};

class Face {
public:
	int v1;
	int v2;
	int v3;

	Face(int v1_, int v2_, int v3_) {
		v1 = v1_;
		v2 = v2_;
		v3 = v3_;
	}


	// A default constructor is needed to call resize()
	// Otherwise, this should not be used
	Face() {
		v1 = 1;
		v2 = 2;
		v3 = 3;
	}
};

float randomFloat(float a, float b) {
return ((b-a)*((float)rand()/RAND_MAX))+a;
}


class Axis {
public:
    float x;
    float y;
    float z;

    Axis() {
        x = randomFloat(-1, 1);
        y = randomFloat(-1, 1);
        z = randomFloat(-1, 1);
    }
};

class Plate {
public:
	int plateID;
    float velocity; // change in angle per change in time in radians/tick
    Axis axis;

    Plate() {
    }

    Plate(float plateID_) {
        plateID = plateID_;
        axis = Axis();
        velocity = randomFloat(0, 0.1);
    }
};

///////////////
/*Global Data*/
///////////////

//Holds the vertices of the final icosphere object
std::vector<Vertex> vertices;
//Caches the vertices in a time efficient manner for easy retrieval
//  Maps ID based on the parents points to location in vertices
std::map<uint64_t, int> vertexCache;
//Holds the faces of the final icosphere object
std::vector<Face> faces;


////////////////////////////////////
/*Functional Functions Doing Things*/
////////////////////////////////////


//compact the bits
inline uint64_t CompactBits(const uint a) {

	uint64_t x = a;
	x = x & 0x1fffff;
	x = (x | x << 32) & 0x1f00000000ffff;
	x = (x | x << 16) & 0x1f0000ff0000ff;
	x = (x | x << 8) & 0x100f00f00f00f00f;
	x = (x | x << 4) & 0x10c30c30c30c30c3;
	x = (x | x << 2) & 0x1249249249249249;
	return x;
}


//interleave the bits
inline uint64_t CalculateMortonCode(const uint x, const uint y, const uint z) {
	return CompactBits(x) | (CompactBits(y) << 1) | (CompactBits(z) << 2);
}

//unit box [-1,1]
uint64_t CreateCode(float x, float y, float z) {

	//map the floating point values to .. [0,UINT_MAX]
	int max = std::numeric_limits<int>::max();
	uint xMap = int(max*x) + max;
	uint yMap = int(max*y) + max;
	uint zMap = int(max*z) + max;

	return CalculateMortonCode(xMap, yMap, zMap);
}

/**
* Checks to see if an uint is a power of two
*
* @param x - The integer to check
* @return bool - Is it a power of two
*/
bool IsPower2(uint x) {

    return x && !(x & (x - 1));

}

/**
* Checks to see if an unit is a legal number of
* faces for an isophere
*
* @param x - The integer to check
* @return bool - Is it a legal number of faces
*/
bool IsLegalIcosphereFaceNumber(uint x) {
    x = x / 20;
    if (x == 0)
        return false;
    while (x != 1)
    {
        if (x % 4 != 0)
            return false;
        x = x / 4;
    }
    return true;
}

/**
* Determines how may levels of recursion will be necessary to get the desired
* number of faces on the icosphere.
* Should only be used after ensuring x is legal with IsLegalIcosphereFaceNumber
*
* @param x - the number of faces in the desired icosphere
* @return the levels of recursion necessary
*/
int IcosphereLevel(uint x) {
    x = x / 20;
    return log(x) / log(4);
}

/**
* Determine the number of faces on the mesh based on the given level of sphere recursion
*
* @param sphereLevel - the levels of recursion when generating the icosphere
* @return - the mesh size given that number of recursions
*/
int meshSize(uint sphereLevel) {
    int mesh = pow(sphereLevel, 4);
    return (mesh * 20);
}


/**
*Odd-Even Parallel sort
* Sorts the particles by Morton ID, after calculating the Morton ID
*the global particles will be updated by this function, will cordinate with all other ranks
*
* @param data - The global particles to sort by Morton ID
* @param size - The particles size
* @param localOffset - the global offset into the local simulation
* @param localSize - the local size to simulate
*/
void Sort(std::vector<Particle>& data, uint size, uint localOffset, uint localSize, uint rankCount, uint rankID) {

	//update all the local paricles morton codes
	for (int i = 0; i < localSize; ++i) {
		data[i + localOffset].mortonCode = CreateCode(data[i + localOffset].x, data[i + localOffset].y, data[i + localOffset].z);
	}

	//sort the local array
	std::sort(data.begin() + localOffset, data.begin() + localOffset + localSize);

	uint inSize = sizeof(Particle)*size;
	uint outSize = sizeof(Particle)*localSize;


	int *byteCount = new int[rankCount];
	int *count = new int[rankCount];
	int *countLeft = new int[rankCount];
	int *displacementBytes = new int[rankCount];
	int *displacement = new int[rankCount];

	//calc the rank statistics for variable particle count
	uint localCount = size / rankCount;
	uint remainder = size % rankCount;
	uint localCountBytes = localCount * sizeof(Particle);

	for (int i = 0; i < rankCount; i++) {
		if (i < remainder) {
			byteCount[i] = localCountBytes + sizeof(Particle);
			count[i] = localCount + 1;
		}
		else {
			byteCount[i] = localCountBytes;
			count[i] = localCount;
		}
		countLeft[i] = count[i];
	}

	displacementBytes[0] = 0;
	displacement[0] = 0;
	for (int i = 1; i < rankCount; i++) {
		displacementBytes[i] = displacementBytes[i - 1] + byteCount[i - 1];
		displacement[i] = displacement[i - 1] + count[i - 1];
	}

	/*assert(localSize * sizeof(Particle) == byteCount[rankID]);
	assert(localOffset * sizeof(Particle) == displacementBytes[rankID]);*/
	//gather all rank mortons on to rank 0
	if (rankID == 0) {
			MPI_Gatherv(MPI_IN_PLACE, outSize, MPI_BYTE, data.data(), byteCount, displacementBytes, MPI_BYTE, 0, MPI_COMM_WORLD);
	}
	else {
			MPI_Gatherv(data.data() + localOffset, outSize, MPI_BYTE, data.data(), byteCount, displacementBytes, MPI_BYTE, 0, MPI_COMM_WORLD);
	}


	if (rankID == 0) {
		//merge all sorted arrays with min-heap sort
		std::priority_queue<Particle, std::vector<Particle>, std::greater<Particle> > least;
		std::vector<Particle> finalData(data.size());

		uint itr = 0;

		//add least from each bin
		for (int i = 0; i < rankCount; i++) {
			if (count[i] > 0) {
				least.push(data[displacement[i]]);
				countLeft[i]--;
			}
		}

		while (itr != size) {
			Particle temp = least.top();
			least.pop();
			finalData[itr] = temp;
			if (countLeft[temp.currentRank] > 0) {
				least.push(data[displacement[temp.currentRank] + (count[temp.currentRank] - countLeft[temp.currentRank])]);
				countLeft[temp.currentRank]--;
			}

			++itr;

		}

		//copy sorted
		data = finalData;
	}

	//scatter new data
	MPI_Bcast(data.data(), inSize, MPI_BYTE, 0, MPI_COMM_WORLD);

	delete byteCount;
	delete displacementBytes;
	delete displacement;
	delete count;
	delete countLeft;

}

/**
* returns the amount of particles to simulate for the current rank.
*
* @param rankID - The current rank
* @param rankCount - The total rank count
* @param particleCount - The particle count to distribute
* @return count - The number of particles particles to simulate
* @return index - The index of the first particle for this rank
*/
inline void ParticlestoSimulate(const uint rankID, const uint rankCount, const uint particleCount, uint& count, uint& index) {

	count = particleCount / rankCount;
	uint remainder = particleCount % rankCount;

	if (rankID < remainder) {

		++count;
		index = count*rankID;

	}
	else {

		index = (count*rankID) + remainder;

	}
}

/**
* Setup the Particle.
*
* @param particle - The particle obvs
*/

void InitParticle(Particle& particle, uint particleID, uint particleCount) {

    //calc lat and long in radians
    float longitude = GOLDEN_ANGLE_RADS*particleID;

    //TODO: is this needed?

    /*lon /= 2 * PI;
    lon -= floor(lon);
    lon *= 2 * PI;*/

    if (longitude > PI) {
        longitude -= 2 * PI;
    }

    float latitude = asin(-1 + 2 * particleID / (float)particleCount);

    particle.x = cos(latitude) * cos(longitude);
    particle.y = cos(latitude) * sin(longitude);
    particle.z = sin(latitude);

    particle.plateID = particleID;
    particle.height = 0.3f;
    particle.mortonCode = 0;
}

/**
* Add a vertex to a list of vertices, adjusting it so it sits on the unit sphere
*
* @param v - The vertex to be added
* @param vertices - The list of vertices to add to
* @return the location of the new vertex
*/
int addVertex(Vertex v)
{
    double length = sqrt(v.x * v.x + v.y * v.y + v.z * v.z);
    vertices.push_back(Vertex(v.x / length, v.y / length, v.z / length));
    return vertices.size() - 1;
}

/**
* Finds the midpoint between two points
* Used to form the next segment of the isosphere
*
* @param v1 - The location of the first vertex in vertices
* @param v2 - The location of the second vertex in vertices
* @return the location in vertices of the new vertex
*/
int findMidpoint(int v1, int v2)
{
    // determines if the midpoint already exists, by first
    // getting the unique ID of these two vertices and then
    // checking the cache
    uint64_t smaller = (v1 < v2) ? v1 : v2;
<<<<<<< HEAD
    uint64_t key = (smaller << 32) + greater;
    uint64_t greater = (v1 < v2) ? v2 : v1;
=======
    uint64_t greater = (v1 < v2) ? v2 : v1;
    uint64_t key = (smaller << 32) + greater;
>>>>>>> ad091832

    if (vertexCache.count(key) > 0)
    {
        return vertexCache[key];
    }

    // if this midpoint does not exist yet, calculuate its location
    Vertex vertex1 = vertices[v1];
    Vertex vertex2 = vertices[v2];
    Vertex midpoint = Vertex((vertex1.x + vertex2.x) / 2.0,
        (vertex1.y + vertex2.y) / 2.0,
        (vertex1.z + vertex2.z) / 2.0);
    int newV = addVertex(midpoint);

    // store the new midpoint in the cache
    vertexCache[key] = newV;
    return newV;
}

/**
* Return the k particles closest to this one, not including the current particle
*
* @param k - the amount of neighbors to return
* @param particles - the global particle array
* @param size - current size of the particle array
* @param position - the index of the particle to check
* @return the nearest neighbors
*/
std::vector<Particle> getNearestNeighbors(uint k, std::vector<Particle>& particles, uint size, uint position) {
    std::priority_queue<Particle, std::vector<Particle>, std::less<Particle> > least;
    int temp = 0;
    for (int test = position; temp < k; temp++) {

        //offset by 1
        if (test - temp - 1 >= 0) {
            least.push(particles[test - temp - 1]);
        }

        //offset by 1
        if (test + temp + 1 < size) {
            least.push(particles[test + temp + 1]);
        }
    }
    while (least.size() > k) {
        least.pop();
    }


    std::vector<Particle> parts;

    while (least.size() > 0) {
        parts.push_back(least.top());
        least.pop();
    }

    return parts;
}

/**
* Return the k particles closest to an arbitrary point in space
*
* @param k - the amount of neighbors to return
* @param particles - the global particl array
* @param size - current size of the particle array
* @param mortonCode - the code of the particle to check
* @return the nearest neighbors
*/
std::vector<Particle> getNearestNeighbors(uint k, std::vector<Particle>& particles, uint size, uint64_t mortonCode) {
    std::priority_queue<Particle, std::vector<Particle>, std::less<Particle> > least;
    int temp = 0;

    //binary search
    uint left = 0;
    uint right = size - 1;
    uint position = 0;

    while (left <= right) {

        int middle = (left + right) / 2;

        if (left == right - 1) {
            position = left;
            break;
        }
        else if (particles[middle].mortonCode > mortonCode) {
            right = middle - 1;
        }
        else {
            left = middle + 1;
        }

    }

    for (int test = position; temp < k; temp++) {

        //not offset because morton takes the lowest bound
        if (test - temp >= 0) {
            least.push(particles[test - temp]);
        }

        //offset by 1
        if (test + temp + 1 < size) {
            least.push(particles[test + temp + 1]);
        }
    }
    while (least.size() > k) {
        least.pop();
    }


    std::vector<Particle> parts;

    while (least.size() > 0) {
        parts.push_back(least.top());
        least.pop();
    }
    std::vector<Particle> neighbors;
    while (least.empty() == false)
    {
        neighbors.push_back(least.top());
        least.pop();
    }
    return neighbors;
}

int getSmallestPlate(std::map<int, std::vector<int> >& plates) {
    std::map<int, std::vector<int> >::iterator itr = plates.begin();
    int size = itr->second.size();
    int id = itr->first;
    for( ; itr != plates.end(); itr++) {
        if(itr->second.size() < size) {
            size = itr->second.size();
            id = itr->first;
        }
    }
    return id;
}

void printVector(std::vector<int> v) {
    for(int i = 0; i < v.size(); i++) {
        std::cout << v[i] << "  ";
    }
}

void printMap(std::map<int, std::vector<int> > m) {
    std::map<int, std::vector<int> >::iterator itr = m.begin();
    for(; itr != m.end(); itr++) {
        std::cout << itr->first << ":  ";
        printVector(itr->second);
        std::cout << std::endl;
    }
}

/**
* Return the particles weights based on squared distance
*
* @param nearest - the particles to weight
* @param x,y,z - the position in space
* @return the weights [0,1] for each particle
*/
std::vector<float> getWeights(std::vector<Particle>& nearest, float x, float y, float z) {
	std::vector<float> weights(nearest.size());

	float furthest = 0.0f;
	for (int i = 0; i < nearest.size(); i++) {

		float xSqr = (x - nearest[i].x) * (x - nearest[i].x);
		float ySqr = (y - nearest[i].y) * (y - nearest[i].y);
		float zSqr = (z - nearest[i].z) * (z - nearest[i].z);

		float dist2 = xSqr + ySqr + zSqr;

		if (furthest < dist2) {
			furthest = dist2;
		}

		weights[i] = dist2;
	}

	for (int i = 0; i < nearest.size(); i++) {
		weights[i] = (1.0f - (weights[i] / furthest)) / nearest.size();
	}

	return weights;
}
/*Calculate the distance between two points
 * @param x1 first x coordinate
 * @param y1 first y coordinate
 * @param x2 second x coordinate
 * @param y2 second y coordinate
 * @return the distance
 */
double distance(float x1, float y1, float x2, float y2) {
    return sqrt(pow(x2 - x1, 2) + pow(y2-y1, 2));
}

/**
* Add particles to the global array
* @param particles - a reference to the local array of particles
* @param numParticles - a reference to the number of particles belonging to
            to this rank
*/

void addParticles(std::vector<Particle> &particles, uint k, uint &numParticles) {
		std::vector<Particle> nearest;
    std::vector<Particle> toAdd;
    for (uint i = 0; i < particles.size(); ++i) {
        nearest = getNearestNeighbors(k, particles, particles.size(), i);
        for (uint j = 0; j < nearest.size(); ++j) {
            float x1 = particles[i].x;
            float x2 = nearest[j].x;
            float y1 = particles[i].y;
            float y2 = nearest[j].y;
            if (distance(x1, y1, x2, y2) < MIN_DIST) {
                Particle p;
                p.x = abs(x2 - x1);
                p.y = abs(y2 - y1);
                p.z = particles[i].z;
                p.height = 0.0;
                p.plateID = particles[i].plateID;
                p.currentRank = particles[i].currentRank;
                toAdd.push_back(p);
           }
        }
    }

    for (uint i = 0; i < toAdd.size(); ++i) {
        particles.push_back(toAdd[i]);
    }
}

/*
 * remove particles
 * @param local - local vector of particles to remove from
 * @param global - global vector of particles to remove from
 * @param numParticles - number of global particles
 */
void removeParticles(std::vector<Particle> &local, const std::vector<Particle> &global,
        uint &numParticles) {
    uint numBeforeRemove = numParticles; //store number of particles before removal
    std::vector<Particle>::iterator itr = local.begin();
    int diffIds = 0;
    int totalIds = 0;
    while(itr != local.end()) {
        for (uint i = 0; i < global.size(); ++i) {
            if (global[i].plateID != itr->plateID) {
                ++diffIds;
            }
            ++totalIds;
        }
        if (diffIds / totalIds > .45) {
            itr = local.erase(itr);
            --numParticles;
        }
        else {
            ++itr;
        }
    }
<<<<<<< HEAD
}

void update_position(Particle &p, Axis axis, float angle) {
    p.px = p.x;
    p.py = p.y;
    p.pz = p.z;

    p.x = p.px * cos(angle) + (1 - cos(angle))*(axis.x*axis.x*p.px + axis.x*axis.y*p.py + axis.x*axis.z*p.pz) + (axis.y*p.pz - axis.z*p.py)*sin(angle);
    p.y = p.py * cos(angle) + (1 - cos(angle))*(axis.y*axis.x*p.px + axis.y*axis.y*p.py + axis.y*axis.z*p.pz) + (axis.z*p.px - axis.x*p.pz)*sin(angle);
    p.z = p.pz * cos(angle) + (1 - cos(angle))*(axis.z*axis.x*p.px + axis.z*axis.y*p.py + axis.z*axis.z*p.pz) + (axis.x*p.py - axis.y*p.px)*sin(angle);
=======
>>>>>>> ad091832
}

//////////////////////
/*Mainly the Program*/
//////////////////////

int main(int argc, char **argv)
{

    ////////////////////////////
    /*Setup Global Information*/
    ////////////////////////////

    std::vector<Particle> particles;
    std::map<int, Plate> plates;

    srand(time(NULL));

    /********** Initialize MPI **********/
    int rankCount, ID;

    MPI_Init(&argc, &argv);
    MPI_Comm_size(MPI_COMM_WORLD, &rankCount);
    MPI_Comm_rank(MPI_COMM_WORLD, &ID);

    // Init 16,384 RNG streams - each rank has an independent stream
    InitDefault();
    MPI_Barrier(MPI_COMM_WORLD);
<<<<<<< HEAD

    if (ID == 0) {
        //input gets called by all mpi ranks anywho
        if (argc != 6) {
            std::cout << "Incorrect argument count.Usage:" << std::endl
                << "Particle Count" << std::endl
                << "Ticks" << std::endl
                << "Sphere Level" << std::endl
                << "Nearest Neighbors" << std::endl
                << "Number of Plates" << std::endl;
        }
    }

    //inputs done for all ranks
    uint initialParticleCount = strtoumax(argv[1], NULL, 10);
    uint simulationTicks = strtoumax(argv[2], NULL, 10);
    uint sphereLevel = strtoumax(argv[3], NULL, 10);
    uint nearestNeighbors = strtoumax(argv[4], NULL, 10);
    uint numberOfPlates = strtoumax(argv[5], NULL, 10);
    double startTime;

    if (ID == 0) {
        //error checking on inputs
        if ((initialParticleCount == UINTMAX_MAX && errno == ERANGE) || initialParticleCount < 0) {
=======

    if (ID == 0) {
        //input gets called by all mpi ranks anywho
        if (argc != 6) {
            std::cout << "Incorrect argument count.Usage:" << std::endl
                << "Particle Count" << std::endl
                << "Ticks" << std::endl
                << "Sphere Level" << std::endl
                << "Nearest Neighbors" << std::endl
                << "Number of Plates" << std::endl;
        }
    }

    //inputs done for all ranks
    uint initialParticleCount = strtoumax(argv[1], NULL, 10);
    uint simulationTicks = strtoumax(argv[2], NULL, 10);
    uint sphereLevel = strtoumax(argv[3], NULL, 10);
    uint nearestNeighbors = strtoumax(argv[4], NULL, 10);
    uint numberOfPlates = strtoumax(argv[5], NULL, 10);
    double startTime;

    if (ID == 0) {
        //error checking on inputs
        if ((initialParticleCount == UINTMAX_MAX && errno == ERANGE) || initialParticleCount < 0) {
            std::cout << "Incorrect particle count paramenter." << std::endl;
>>>>>>> ad091832
            return 1;
        }
        if ((simulationTicks == UINTMAX_MAX && errno == ERANGE) || simulationTicks < 0) {
            std::cout << "Incorrect ticks paramenter." << std::endl;
            return 1;
        }
        if ((sphereLevel == UINTMAX_MAX && errno == ERANGE) || sphereLevel < 0) {
            std::cout << "Incorrect sphere level paramenter." << std::endl;
            return 1;
        }
        if ((nearestNeighbors == UINTMAX_MAX && errno == ERANGE) || nearestNeighbors < 1) {
            std::cout << "Incorrect nearest neighbors paramenter." << std::endl;
            return 1;
        }
        if ((numberOfPlates == UINTMAX_MAX && errno == ERANGE) || numberOfPlates < 1) {
            std::cout << "Incorrect number of plates paramenter." << std::endl;
            return 1;
        }

        //start time
        if (ID == 0) {
            startTime = MPI_Wtime();
        }
    }

    //create the particle datatype

    MPI_Barrier(MPI_COMM_WORLD);

    //////////////////////////
    /*Setup Rank Information*/
    //////////////////////////
    uint currentParticleCount;
    uint particleOffset = 0; //the offset of the local particles into the global particle count
    uint particlestoSimulate = 0;

    ParticlestoSimulate(ID, rankCount, initialParticleCount, particlestoSimulate, particleOffset);


    /////////////////////////
    /*Initialize Simulation*/
    /////////////////////////
    //(Plate ID, temp, and any gosh darn variable this simulation would be cool with)

    particles.resize(initialParticleCount);

    //init particles sets the ID to the global Particle ID
    for (int i = 0; i < particlestoSimulate; ++i) {
        InitParticle(particles[particleOffset + i], particleOffset + i, initialParticleCount);
        particles[particleOffset + i].currentRank = ID;
    }


    //Sort data (updates the global array)
    Sort(particles, initialParticleCount, particleOffset, particlestoSimulate, rankCount, ID);
    //ACTUAL plate assigning
    if(ID == 0) {
        //First, get vectors for every plate
        std::map<int, std::vector<int> > plateByParticleId; // maps plateID to particles (in term of their location in particles)
        for (int p = 0; p < particles.size(); p++) {
            Particle particle = particles[p];
            plateByParticleId[particle.plateID].push_back(p);
        }
        while(plateByParticleId.size() > numberOfPlates) {
            int smallestPlateID = getSmallestPlate(plateByParticleId);
            std::vector<int> smallestPlate = plateByParticleId[smallestPlateID];
            int closestPlate;
            for(int i = 0; i < smallestPlate.size(); i++) {
                Particle p = particles[smallestPlate[i]];
                std::vector<Particle> neighbors = getNearestNeighbors(nearestNeighbors, particles, initialParticleCount, (uint)smallestPlate[i]);
                std::random_shuffle(neighbors.begin(), neighbors.end()); //ensure the nearest neighbor is randomly chosen
                closestPlate = -1;
                for(int n = 0; n < neighbors.size(); n++) {
                    Particle neighbor = neighbors[n];
                    if(neighbor.plateID != p.plateID) {
                        closestPlate = neighbor.plateID;
                        break;
                    }
                }
                if(closestPlate > -1) {
                    break;
                }
            }
            if(closestPlate == -1) {
                std::cout << "Error: No nearest neighbor" << std::endl;
            }
            //std::vector<int> parentPlate = plateByParticleId[closestPlate];
            plateByParticleId[closestPlate].insert(plateByParticleId[closestPlate].end(), plateByParticleId[smallestPlateID].begin(), plateByParticleId[smallestPlateID].end());
            for(int i = 0; i < plateByParticleId[closestPlate].size(); i++) {
                particles[plateByParticleId[closestPlate][i]].plateID = closestPlate;
            }
            plateByParticleId.erase(smallestPlateID);
        }
    }

    MPI_Barrier(MPI_COMM_WORLD);
    // Send out the new particle and plate vectors
    int p_size;
    if (ID == 0) {
        p_size = particles.size() * sizeof(Particle);
    }
    // First, send out the amount of data that will be sent
    MPI_Bcast(&p_size, 1, MPI_INT, 0, MPI_COMM_WORLD);
    // Get space ready for the broadcast
    if (ID != 0) {
        particles.resize(p_size / sizeof(Particle));
    }
    // Then, send out the data
    MPI_Bcast(&particles[0], p_size, MPI_BYTE, 0, MPI_COMM_WORLD);

    //Fill the plates map based on the recieved particles
    for(int p = 0; p < particles.size(); p++) {
        Particle particle = particles[p];
        if(plates.find(particle.plateID) == plates.end()) {
            plates[particle.plateID] = Plate(particle.plateID);
        }
    }

    ////////////////////
    /*Start Simulation*/
    ////////////////////

    currentParticleCount = initialParticleCount;

    for (int i = 0; i < simulationTicks; ++i) {
<<<<<<< HEAD
        // move particles based on previous position and angle around an axis
		std::vector<Particle>::iterator itr = particles.begin() + particleOffset;
        float angle;
        Axis axis;
		while (itr != particles.begin() + particleOffset + particlestoSimulate) {
            angle = plates[itr->plateID].velocity;
            axis = plates[itr->plateID].axis;
            update_position(*itr, axis, angle);
			++itr;
		}

        /////////////////////////////////////
        /*Create the Acceleration Structure*/
        /////////////////////////////////////
        //sort all the particles in the system by morton code
        Sort(particles, currentParticleCount, particleOffset, particlestoSimulate, rankCount, ID);
        //Now ok to call KNearest for this timestep

        //TODO: update particles using k nearest neighbors
        std::vector<Particle> localParticles;
        std::vector<Particle>::const_iterator const_itr = particles.begin() + particleOffset;
        while (const_itr != particles.begin() + particleOffset + particlestoSimulate) {
            localParticles.push_back(*const_itr);
            ++const_itr;
        }
        addParticles(localParticles, nearestNeighbors, currentParticleCount);
        removeParticles(localParticles, particles, currentParticleCount);

        //collect global particle information from other ranks
        int* sizes = new int[rankCount];
        int* offsets = new int[rankCount];
        uint totalSize = 0;
        uint localSize = localParticles.size() * sizeof(Particle);
        MPI_Gather(&localSize, 1, MPI_INT, sizes, 1, MPI_INT, 0, MPI_COMM_WORLD);
        if (ID == 0) {
                offsets[0] = 0;
                for (int i = 1; i < rankCount; ++i) {
                    offsets[i] = offsets[i-1] + sizes[i-1];
                }
        }


        MPI_Bcast(sizes, rankCount, MPI_INT, 0, MPI_COMM_WORLD);
        MPI_Bcast(offsets, rankCount, MPI_INT, 0, MPI_COMM_WORLD);

        for (int j = 0; j < rankCount; ++j) {
            totalSize += sizes[j];
        }
        while (totalSize / sizeof(Particle) > particles.capacity()) {
            particles.resize(particles.capacity() * 2);
        }

        MPI_Gatherv(localParticles.data(), localSize, MPI_BYTE, particles.data(), sizes, offsets, MPI_BYTE, 0, MPI_COMM_WORLD);
				MPI_Bcast(particles.data(), totalSize, MPI_BYTE, 0, MPI_COMM_WORLD);

=======
        //TODO: move particles (e.g. Integration. Please do not use Euler. Do like some Verlet integration as a minimum)


        /////////////////////////////////////
        /*Create the Acceleration Structure*/
        /////////////////////////////////////
        //sort all the particles in the system by morton code
        Sort(particles, currentParticleCount, particleOffset, particlestoSimulate, rankCount, ID);
        //Now ok to call KNearest for this timestep

        //TODO: update particles using k nearest neighbors
        std::vector<Particle> localParticles;
        std::vector<Particle>::const_iterator itr = particles.begin() + particleOffset;
        while (itr != particles.begin() + particleOffset + particlestoSimulate) {
            localParticles.push_back(*itr);
            ++itr;
        }
        addParticles(localParticles, nearestNeighbors, currentParticleCount);
        removeParticles(localParticles, particles, currentParticleCount);

        //collect global particle information from other ranks
        int* sizes = new int[rankCount];
        int* offsets = new int[rankCount];
        uint totalSize = 0;
        uint localSize = localParticles.size() * sizeof(Particle);
        MPI_Gather(&localSize, 1, MPI_INT, sizes, 1, MPI_INT, 0, MPI_COMM_WORLD);
        if (ID == 0) {
                offsets[0] = 0;
                for (int i = 1; i < rankCount; ++i) {
                    offsets[i] = offsets[i-1] + sizes[i-1];
                }
        }


        MPI_Bcast(sizes, rankCount, MPI_INT, 0, MPI_COMM_WORLD);
        MPI_Bcast(offsets, rankCount, MPI_INT, 0, MPI_COMM_WORLD);

        for (int j = 0; j < rankCount; ++j) {
            totalSize += sizes[j];
        }
        while (totalSize / sizeof(Particle) > particles.capacity()) {
            particles.resize(particles.capacity() * 2);
        }

        MPI_Gatherv(localParticles.data(), localSize, MPI_BYTE, particles.data(), sizes, offsets, MPI_BYTE, 0, MPI_COMM_WORLD);
				MPI_Bcast(particles.data(), totalSize, MPI_BYTE, 0, MPI_COMM_WORLD);

>>>>>>> ad091832
        delete[] sizes;
        delete[] offsets;
        //update rank information
        ParticlestoSimulate(ID, rankCount, currentParticleCount, particlestoSimulate, particleOffset);
<<<<<<< HEAD

        //update the current rank processor
        for (int j = 0; j < particlestoSimulate; ++j) {
            particles[particleOffset + j].currentRank = ID;
        }
    }
    //////////////////
    /*End Simulation*/
    //////////////////

=======

        //update the current rank processor
        for (int j = 0; j < particlestoSimulate; ++j) {
            particles[particleOffset + j].currentRank = ID;
        }
    }
    //////////////////
    /*End Simulation*/
    //////////////////

>>>>>>> ad091832
    MPI_Barrier(MPI_COMM_WORLD);

	//TODO: update mesh heights based on K-N particles

////////////////////////////////
/*Create the initial icosphere*/
////////////////////////////////

	MPI_File file;
	MPI_Status status;

	if (ID == 0) {

		////////////////////////////////
		/*Create the initial icosphere*/
		////////////////////////////////

		int t = (1.0 + sqrt(5.0)) / 2.0;

		// Create the initial vertices of the icohedron
		addVertex(Vertex(-1, t, 0));
		addVertex(Vertex(1, t, 0));
		addVertex(Vertex(-1, -t, 0));
		addVertex(Vertex(1, -t, 0));

		addVertex(Vertex(0, -1, t));
		addVertex(Vertex(0, 1, t));
		addVertex(Vertex(0, -1, -t));
		addVertex(Vertex(0, 1, -t));

		addVertex(Vertex(t, 0, -1));
		addVertex(Vertex(t, 0, 1));
		addVertex(Vertex(-t, 0, -1));
		addVertex(Vertex(-t, 0, 1));

		// Create the initial faces of the icohedron
		// Faces around point 0
		faces.push_back(Face(0, 11, 5));
		faces.push_back(Face(0, 5, 1));
		faces.push_back(Face(0, 1, 7));
		faces.push_back(Face(0, 7, 10));
		faces.push_back(Face(0, 10, 11));

		// Adjacent faces
		faces.push_back(Face(1, 5, 9));
		faces.push_back(Face(5, 11, 4));
		faces.push_back(Face(11, 10, 2));
		faces.push_back(Face(10, 7, 6));
		faces.push_back(Face(7, 1, 8));

		// Faces around point 3
		faces.push_back(Face(3, 9, 4));
		faces.push_back(Face(3, 4, 2));
		faces.push_back(Face(3, 2, 6));
		faces.push_back(Face(3, 6, 8));
		faces.push_back(Face(3, 8, 9));

		// Adjacent faces
		faces.push_back(Face(4, 9, 5));
		faces.push_back(Face(2, 4, 11));
		faces.push_back(Face(6, 2, 10));
		faces.push_back(Face(8, 6, 7));
		faces.push_back(Face(9, 8, 1));

		// Now, begin splitting up the triangle faces to form an isohedron of a desired number of faces
		int levels = sphereLevel;

		for (int i = 0; i < levels; i++)
		{
			std::vector<Face> newFaces;
			for (int j = 0; j < faces.size(); j++)
			{
				Face face = faces[j];
				// Split this face into four new faces
				int a = findMidpoint(face.v1, face.v2);
				int b = findMidpoint(face.v2, face.v3);
				int c = findMidpoint(face.v3, face.v1);

				newFaces.push_back(Face(face.v1, a, c));
				newFaces.push_back(Face(face.v2, b, a));
				newFaces.push_back(Face(face.v3, c, b));
				newFaces.push_back(Face(a, b, c));
			}
			faces = newFaces;
		}
	}
	// Send the newly generated vertex and face arrays to the other ranks for writing
	int v_size;
	int f_size;
	if (ID == 0) {
		v_size = vertices.size() * sizeof(Vertex);
		f_size = faces.size() * sizeof(Face);
	}

	// First, send out the amount of data that will be sent
	MPI_Bcast(&v_size, 1, MPI_INT, 0, MPI_COMM_WORLD);
	MPI_Bcast(&f_size, 1, MPI_INT, 0, MPI_COMM_WORLD);
	// Get space ready for the broadcast
	if (ID != 0) {
		vertices.resize(v_size / sizeof(Vertex));
		faces.resize(f_size / sizeof(Face));
	}

	// Then, send out the data
	MPI_Bcast(&vertices[0], v_size, MPI_BYTE,

		0, MPI_COMM_WORLD);
	MPI_Bcast(&faces[0], f_size, MPI_BYTE,
		0, MPI_COMM_WORLD);



	int verticesToWrite = vertices.size() / rankCount;
	int extraVertices = vertices.size() % rankCount;
	if (ID < extraVertices) {
		verticesToWrite += 1;
	}
	int facesToWrite = faces.size() / rankCount;
	int extraFaces = faces.size() % rankCount;
	if (ID < extraFaces) {
		facesToWrite += 1;
	}

	// Write the vertices to the obj file

	// Open the file, deleting it if it exists already
	int exists = MPI_File_open(MPI_COMM_WORLD,
		(char *)"planet.obj",
		MPI_MODE_CREATE | MPI_MODE_EXCL | MPI_MODE_WRONLY,
		MPI_INFO_NULL,
		&file);
	if (exists != MPI_SUCCESS) {
		if (ID == 0) {
			MPI_File_delete((char *)"planet.obj", MPI_INFO_NULL);
		}
		MPI_File_open(MPI_COMM_WORLD,
			(char *)"planet.obj",
			MPI_MODE_CREATE | MPI_MODE_WRONLY,
			MPI_INFO_NULL,
			&file);
	}

	//	MPI_INFO_NULL, &file);

	std::stringstream stream;
	int start = ID * verticesToWrite + (ID >= extraVertices ? extraVertices : 0);
	int end = start + verticesToWrite;
	int vertexBytesPerLine = 1 				// 'v'
		+ (13 * 3) + 1 						// Numbers
		+ 4 								// spaces
		+ 1;								// newline
	MPI_Offset offset = vertexBytesPerLine * start;
	MPI_File_seek(file, offset, MPI_SEEK_SET);
	// Debug call
	if (end > vertices.size()) {
		std::cout << "Error in getting write range (vertices)" << std::endl;
	}
	for (int v = start; v < end; v++) {

		//modify vertices based on nearest neighbors
		uint64_t mort = CreateCode(vertices[v].x, vertices[v].y, vertices[v].z);
		std::vector<Particle> nearest = getNearestNeighbors(nearestNeighbors, particles, currentParticleCount, mort);
		std::vector<float> weights = getWeights(nearest, vertices[v].x, vertices[v].y, vertices[v].z);

		float avgDelta = 0.0f;
		for (int l = 0; l < weights.size(); l++) {
			avgDelta += (weights[l] * (nearest[l].height)) / weights.size();
		}
		float avgHeight = avgDelta + 1.0f;

		vertices[v].x *= avgHeight;
		vertices[v].y *= avgHeight;
		vertices[v].z *= avgHeight;

		stream << std::fixed << std::setprecision(10) << std::setw(13) << vertices[v].x;
		std::string x = stream.str();
		stream.str(std::string());

    stream << std::fixed << std::setprecision(10) << std::setw(13) << vertices[v].y;
    std::string y = stream.str();
    stream.str(std::string());

    stream << std::fixed << std::setprecision(10) << std::setw(13) << vertices[v].z;
    std::string z = stream.str();
    stream.str(std::string());

    std::string line = "v " + x + " " + y + " " + z + " 1" + "\n";

    MPI_File_write(file, (void*)line.c_str(), line.size(), MPI_CHAR, &status);

	}
    MPI_File_close(&file);

    //end time
    if (ID == 0) {
        double endTime = MPI_Wtime();

        double calcTime = endTime - startTime;

        printf("The simulation took %f seconds.\n", calcTime);
    }

    MPI_Finalize();

    return 0;
}<|MERGE_RESOLUTION|>--- conflicted
+++ resolved
@@ -43,12 +43,9 @@
     float x;
     float y;
     float z;
-<<<<<<< HEAD
     float px;
 	float py;
 	float pz;
-=======
->>>>>>> ad091832
 
     float height;   //delta from sea level
 
@@ -447,13 +444,8 @@
     // getting the unique ID of these two vertices and then
     // checking the cache
     uint64_t smaller = (v1 < v2) ? v1 : v2;
-<<<<<<< HEAD
-    uint64_t key = (smaller << 32) + greater;
-    uint64_t greater = (v1 < v2) ? v2 : v1;
-=======
     uint64_t greater = (v1 < v2) ? v2 : v1;
     uint64_t key = (smaller << 32) + greater;
->>>>>>> ad091832
 
     if (vertexCache.count(key) > 0)
     {
@@ -712,7 +704,6 @@
             ++itr;
         }
     }
-<<<<<<< HEAD
 }
 
 void update_position(Particle &p, Axis axis, float angle) {
@@ -723,8 +714,6 @@
     p.x = p.px * cos(angle) + (1 - cos(angle))*(axis.x*axis.x*p.px + axis.x*axis.y*p.py + axis.x*axis.z*p.pz) + (axis.y*p.pz - axis.z*p.py)*sin(angle);
     p.y = p.py * cos(angle) + (1 - cos(angle))*(axis.y*axis.x*p.px + axis.y*axis.y*p.py + axis.y*axis.z*p.pz) + (axis.z*p.px - axis.x*p.pz)*sin(angle);
     p.z = p.pz * cos(angle) + (1 - cos(angle))*(axis.z*axis.x*p.px + axis.z*axis.y*p.py + axis.z*axis.z*p.pz) + (axis.x*p.py - axis.y*p.px)*sin(angle);
-=======
->>>>>>> ad091832
 }
 
 //////////////////////
@@ -753,7 +742,6 @@
     // Init 16,384 RNG streams - each rank has an independent stream
     InitDefault();
     MPI_Barrier(MPI_COMM_WORLD);
-<<<<<<< HEAD
 
     if (ID == 0) {
         //input gets called by all mpi ranks anywho
@@ -778,33 +766,7 @@
     if (ID == 0) {
         //error checking on inputs
         if ((initialParticleCount == UINTMAX_MAX && errno == ERANGE) || initialParticleCount < 0) {
-=======
-
-    if (ID == 0) {
-        //input gets called by all mpi ranks anywho
-        if (argc != 6) {
-            std::cout << "Incorrect argument count.Usage:" << std::endl
-                << "Particle Count" << std::endl
-                << "Ticks" << std::endl
-                << "Sphere Level" << std::endl
-                << "Nearest Neighbors" << std::endl
-                << "Number of Plates" << std::endl;
-        }
-    }
-
-    //inputs done for all ranks
-    uint initialParticleCount = strtoumax(argv[1], NULL, 10);
-    uint simulationTicks = strtoumax(argv[2], NULL, 10);
-    uint sphereLevel = strtoumax(argv[3], NULL, 10);
-    uint nearestNeighbors = strtoumax(argv[4], NULL, 10);
-    uint numberOfPlates = strtoumax(argv[5], NULL, 10);
-    double startTime;
-
-    if (ID == 0) {
-        //error checking on inputs
-        if ((initialParticleCount == UINTMAX_MAX && errno == ERANGE) || initialParticleCount < 0) {
             std::cout << "Incorrect particle count paramenter." << std::endl;
->>>>>>> ad091832
             return 1;
         }
         if ((simulationTicks == UINTMAX_MAX && errno == ERANGE) || simulationTicks < 0) {
@@ -930,7 +892,6 @@
     currentParticleCount = initialParticleCount;
 
     for (int i = 0; i < simulationTicks; ++i) {
-<<<<<<< HEAD
         // move particles based on previous position and angle around an axis
 		std::vector<Particle>::iterator itr = particles.begin() + particleOffset;
         float angle;
@@ -986,61 +947,10 @@
         MPI_Gatherv(localParticles.data(), localSize, MPI_BYTE, particles.data(), sizes, offsets, MPI_BYTE, 0, MPI_COMM_WORLD);
 				MPI_Bcast(particles.data(), totalSize, MPI_BYTE, 0, MPI_COMM_WORLD);
 
-=======
-        //TODO: move particles (e.g. Integration. Please do not use Euler. Do like some Verlet integration as a minimum)
-
-
-        /////////////////////////////////////
-        /*Create the Acceleration Structure*/
-        /////////////////////////////////////
-        //sort all the particles in the system by morton code
-        Sort(particles, currentParticleCount, particleOffset, particlestoSimulate, rankCount, ID);
-        //Now ok to call KNearest for this timestep
-
-        //TODO: update particles using k nearest neighbors
-        std::vector<Particle> localParticles;
-        std::vector<Particle>::const_iterator itr = particles.begin() + particleOffset;
-        while (itr != particles.begin() + particleOffset + particlestoSimulate) {
-            localParticles.push_back(*itr);
-            ++itr;
-        }
-        addParticles(localParticles, nearestNeighbors, currentParticleCount);
-        removeParticles(localParticles, particles, currentParticleCount);
-
-        //collect global particle information from other ranks
-        int* sizes = new int[rankCount];
-        int* offsets = new int[rankCount];
-        uint totalSize = 0;
-        uint localSize = localParticles.size() * sizeof(Particle);
-        MPI_Gather(&localSize, 1, MPI_INT, sizes, 1, MPI_INT, 0, MPI_COMM_WORLD);
-        if (ID == 0) {
-                offsets[0] = 0;
-                for (int i = 1; i < rankCount; ++i) {
-                    offsets[i] = offsets[i-1] + sizes[i-1];
-                }
-        }
-
-
-        MPI_Bcast(sizes, rankCount, MPI_INT, 0, MPI_COMM_WORLD);
-        MPI_Bcast(offsets, rankCount, MPI_INT, 0, MPI_COMM_WORLD);
-
-        for (int j = 0; j < rankCount; ++j) {
-            totalSize += sizes[j];
-        }
-        while (totalSize / sizeof(Particle) > particles.capacity()) {
-            particles.resize(particles.capacity() * 2);
-        }
-
-        MPI_Gatherv(localParticles.data(), localSize, MPI_BYTE, particles.data(), sizes, offsets, MPI_BYTE, 0, MPI_COMM_WORLD);
-				MPI_Bcast(particles.data(), totalSize, MPI_BYTE, 0, MPI_COMM_WORLD);
-
->>>>>>> ad091832
         delete[] sizes;
         delete[] offsets;
         //update rank information
         ParticlestoSimulate(ID, rankCount, currentParticleCount, particlestoSimulate, particleOffset);
-<<<<<<< HEAD
-
         //update the current rank processor
         for (int j = 0; j < particlestoSimulate; ++j) {
             particles[particleOffset + j].currentRank = ID;
@@ -1050,18 +960,6 @@
     /*End Simulation*/
     //////////////////
 
-=======
-
-        //update the current rank processor
-        for (int j = 0; j < particlestoSimulate; ++j) {
-            particles[particleOffset + j].currentRank = ID;
-        }
-    }
-    //////////////////
-    /*End Simulation*/
-    //////////////////
-
->>>>>>> ad091832
     MPI_Barrier(MPI_COMM_WORLD);
 
 	//TODO: update mesh heights based on K-N particles
