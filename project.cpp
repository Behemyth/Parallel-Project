--- conflicted
+++ resolved
@@ -82,7 +82,6 @@
 	}
 };
 
-<<<<<<< HEAD
 class Face {
 public:
 	int v1;
@@ -94,20 +93,7 @@
 		v2 = v2_;
 		v3 = v3_;
 	}
-=======
-class Vertex {
-
-	public:
-		float x;
-		float y;
-		float z;
-
-		Vertex(float x_, float y_, float z_) {
-			x = x_;
-			y = y_;
-			z = z_;
-		}
->>>>>>> 76e1a84e
+
 
 	// A default constructor is needed to call resize()
 	// Otherwise, this should not be used
@@ -118,32 +104,11 @@
 	}
 };
 
-<<<<<<< HEAD
 class Plate {
 public:
 	std::vector<Particle> particles;
 	int plateID;
-=======
-class Face {
-	public:
-		int v1;
-		int v2;
-		int v3;
-
-		Face(int v1_, int v2_, int v3_) {
-			v1 = v1_;
-			v2 = v2_;
-			v3 = v3_;
-		}
-
-		// A default constructor is needed to call resize()
-		// Otherwise, this should not be used
-		Face() {
-			v1 = 1;
-			v2 = 2;
-			v3 = 3;
-		}
->>>>>>> 76e1a84e
+
 };
 
 ///////////////
@@ -331,20 +296,10 @@
 		while (itr != size) {
 			Particle temp = least.top();
 			least.pop();
-<<<<<<< HEAD
 			finalData[itr] = temp;
 			if (countLeft[temp.currentRank] > 0) {
 				least.push(data[displacement[temp.currentRank] + (count[temp.currentRank] - countLeft[temp.currentRank])]);
 				countLeft[temp.currentRank]--;
-=======
-			finalData[count++] = temp;
-			if (remains[temp.currentRank] > 0) {
-				least.push(data[
-					(pertask*temp.currentRank) +
-						(counts[temp.currentRank] - remains[temp.currentRank]
-							)]);
-				remains[temp.currentRank]--;
->>>>>>> 76e1a84e
 			}
 
 			++itr;
@@ -475,7 +430,6 @@
 	return newV;
 }
 
-<<<<<<< HEAD
 /**
 * Return the k particles closest to this one, not including the current particle
 *
@@ -495,7 +449,7 @@
 			least.push(particles[test - temp - 1]);
 		}
 
-		//offset by 1 
+		//offset by 1
 		if (test + temp + 1 < size) {
 			least.push(particles[test + temp + 1]);
 		}
@@ -557,7 +511,7 @@
 			least.push(particles[test - temp]);
 		}
 
-		//offset by 1 
+		//offset by 1
 		if (test + temp + 1 < size) {
 			least.push(particles[test + temp + 1]);
 		}
@@ -642,7 +596,7 @@
 	}
 
 	return weights;
-=======
+
 /*Calculate the distance between two points
  * @param x1 first x coordinate
  * @param y1 first y coordinate
@@ -716,7 +670,6 @@
 			++itr;
 		}
 	}
->>>>>>> 76e1a84e
 }
 
 //////////////////////
@@ -988,11 +941,8 @@
 	MPI_File file;
 	MPI_Status status;
 
-<<<<<<< HEAD
 	if (ID == 0) {
-=======
-	if(ID == 0) {
->>>>>>> 76e1a84e
+
 		////////////////////////////////
 		/*Create the initial icosphere*/
 		////////////////////////////////
@@ -1085,15 +1035,11 @@
 
 	// Then, send out the data
 	MPI_Bcast(&vertices[0], v_size, MPI_BYTE,
-<<<<<<< HEAD
+
 		0, MPI_COMM_WORLD);
 	MPI_Bcast(&faces[0], f_size, MPI_BYTE,
 		0, MPI_COMM_WORLD);
-=======
-	    			0, MPI_COMM_WORLD);
-	MPI_Bcast(&faces[0], f_size, MPI_BYTE,
-	    			0, MPI_COMM_WORLD);
->>>>>>> 76e1a84e
+
 
 
 	int verticesToWrite = vertices.size() / rankCount;
@@ -1107,7 +1053,7 @@
 		facesToWrite += 1;
 	}
 
-<<<<<<< HEAD
+
 	// Write the vertices to the obj file
 
 	// Open the file, deleting it if it exists already
@@ -1133,7 +1079,7 @@
 	int start = ID * verticesToWrite + (ID >= extraVertices ? extraVertices : 0);
 	int end = start + verticesToWrite;
 	int vertexBytesPerLine = 1 				// 'v'
-		+ (13 * 3) + 1 						// Numbers  
+		+ (13 * 3) + 1 						// Numbers
 		+ 4 								// spaces
 		+ 1;								// newline
 	MPI_Offset offset = vertexBytesPerLine * start;
@@ -1155,48 +1101,10 @@
 		}
 		float avgHeight = avgDelta + 1.0f;
 
-		vertices[v].x *= avgHeight; 
-		vertices[v].y *= avgHeight; 
+		vertices[v].x *= avgHeight;
+		vertices[v].y *= avgHeight;
 		vertices[v].z *= avgHeight;
 
-=======
-    // Write the vertices to the obj file
-
-    // Open the file, deleting it if it exists already
-	int exists = MPI_File_open(MPI_COMM_WORLD,
-								(char *)"planet.obj",
-								MPI_MODE_CREATE|MPI_MODE_EXCL|MPI_MODE_WRONLY,
-								MPI_INFO_NULL,
-								&file);
-    if (exists != MPI_SUCCESS)  {
-        if (ID == 0) {
-            MPI_File_delete((char *)"planet.obj",MPI_INFO_NULL);
-        }
-        MPI_File_open(MPI_COMM_WORLD,
-        				(char *)"planet.obj",
-        				MPI_MODE_CREATE | MPI_MODE_WRONLY,
-						MPI_INFO_NULL,
-						&file);
-    }
-
-    //MPI_File_open(MPI_COMM_WORLD, (char *)"planet.obj", MPI_MODE_CREATE | MPI_MODE_WRONLY,
-	//	MPI_INFO_NULL, &file);
-
-    std::stringstream stream;
-    int start = ID * verticesToWrite;
-    int end = start + verticesToWrite;
-    int vertexBytesPerLine = 1 				// 'v'
-    				 	   + (13 * 3) + 1 	// Numbers
-    				 	   + 4 				// spaces
-    				 	   + 1;				// newline
-    MPI_Offset offset = vertexBytesPerLine * start;
-    MPI_File_seek(file, offset, MPI_SEEK_SET);
-    // Debug call
-    if(end > vertices.size()) {
-    	std::cout << "Error in getting write range (vertices)" << std::endl;
-    }
-    for(int v = start; v < end; v++) {
->>>>>>> 76e1a84e
 		stream << std::fixed << std::setprecision(10) << std::setw(13) << vertices[v].x;
 		std::string x = stream.str();
 		stream.str(std::string());
@@ -1212,7 +1120,7 @@
 		std::string line = "v " + x + " " + y + " " + z + " 1" + "\n";
 
 		MPI_File_write(file, (void*)line.c_str(), line.size(), MPI_CHAR, &status);
-<<<<<<< HEAD
+
 	}
 	stream.str(std::string());
 
@@ -1220,7 +1128,7 @@
 	start = ID * facesToWrite + (ID >= extraFaces ? extraFaces : 0);
 	end = start + facesToWrite;
 	int faceBytesPerLine = 1 			// 'v'
-		+ (16 * 3) 						// Numbers  
+		+ (16 * 3) 						// Numbers
 		+ 3 							// spaces
 		+ 1;							// newline
 	offset = (faceBytesPerLine * start) + (vertexBytesPerLine * vertices.size());
@@ -1231,26 +1139,7 @@
 	}
 	for (int f = start; f < end; f++) {
 		stream << std::setw(16) << (faces[f].v1 + 1);
-=======
-    }
-    stream.str(std::string());
-
-    //Write the faces to the obj file
-    start = ID * facesToWrite;
-    end = start + facesToWrite;
-    int faceBytesPerLine = 1 			// 'v'
-    				 	 + (16 * 3) 	// Numbers
-    				 	 + 3 			// spaces
-    				 	 + 1;			// newline
-    offset = (faceBytesPerLine * start) + (vertexBytesPerLine * vertices.size());
-    MPI_File_seek(file, offset, MPI_SEEK_SET);
-    // Debug call
-    if(end > faces.size()) {
-    	std::cout << "Error in getting write range (faces)" << std::endl;
-    }
-   	for(int f = start; f < end; f++) {
-		stream << std::setw(16) << (faces[f].v1+1);
->>>>>>> 76e1a84e
+
 		std::string v1 = stream.str();
 		stream.str(std::string());
 
@@ -1265,11 +1154,7 @@
 		std::string line = "f " + v1 + " " + v2 + " " + v3 + "\n";
 
 		MPI_File_write(file, (void*)line.c_str(), line.size(), MPI_CHAR, &status);
-<<<<<<< HEAD
-	}
-=======
-    }
->>>>>>> 76e1a84e
+	}
 
 	MPI_File_close(&file);
 
