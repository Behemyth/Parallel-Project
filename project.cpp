--- conflicted
+++ resolved
@@ -90,31 +90,7 @@
 };
 
 class Vertex {
-<<<<<<< HEAD
-public:
-	float x;
-	float y;
-	float z;
-
-	Vertex(float x_, float y_, float z_) {
-		x = x_;
-		y = y_;
-		z = z_;
-	}
-};
-
-class Face {
-public:
-	int v1;
-	int v2;
-	int v3;
-
-	Face(int v1_, int v2_, int v3_) {
-		v1 = v1_;
-		v2 = v2_;
-		v3 = v3_;
-	}
-=======
+
 	public:
 		float x;
 		float y;
@@ -154,7 +130,6 @@
 			v2 = 2;
 			v3 = 3;
 		}
->>>>>>> e223303c
 };
 
 ///////////////
@@ -573,18 +548,11 @@
 
 	MPI_File file;
 	MPI_Status status;
-<<<<<<< HEAD
-	MPI_File_open(MPI_COMM_WORLD, (char *)"planet.obj", MPI_MODE_CREATE | MPI_MODE_WRONLY,
-		MPI_INFO_NULL, &file);
-
-	if (ID == 0) {
-=======
 	
 	if(ID == 0) {
 		////////////////////////////////
 		/*Create the initial icosphere*/
 		////////////////////////////////
->>>>>>> e223303c
 
 		int t = (1.0 + sqrt(5.0)) / 2.0;
 
@@ -635,67 +603,7 @@
 
 		// Now, begin splitting up the triangle faces to form an isohedron of a desired number of faces
 		int levels = sphereLevel;
-<<<<<<< HEAD
-		for (int i = 0; i < levels; i++)
-		{
-			std::vector<Face> newFaces;
-			for (int j = 0; j < faces.size(); j++)
-			{
-				Face face = faces[j];
-				// Split this face into four new faces
-				int a = findMidpoint(face.v1, face.v2);
-				int b = findMidpoint(face.v2, face.v3);
-				int c = findMidpoint(face.v3, face.v1);
-
-				newFaces.push_back(Face(face.v1, a, c));
-				newFaces.push_back(Face(face.v2, b, a));
-				newFaces.push_back(Face(face.v3, c, b));
-				newFaces.push_back(Face(a, b, c));
-			}
-			faces = newFaces;
-		}
-
-		//TODO: CHANGE THE POINT HEIGHTS TO MATCH THE SIMULATION
-		std::stringstream stream;
-		// Write the vertices to the obj file
-		for (int v = 0; v < vertices.size(); v++) {
-			stream << std::fixed << std::setprecision(3) << vertices[v].x;
-			std::string x = stream.str();
-			stream.str(std::string());
-
-			stream << std::fixed << std::setprecision(3) << vertices[v].y;
-			std::string y = stream.str();
-			stream.str(std::string());
-
-			stream << std::fixed << std::setprecision(3) << vertices[v].z;
-			std::string z = stream.str();
-			stream.str(std::string());
-
-			std::string line = "v " + x + " " + y + " " + z + "\n";
-			const char* cStringLine = line.c_str();
-			MPI_File_write(file, (void*)cStringLine, strlen(cStringLine), MPI_CHAR, &status);
-		}
-		stream.str(std::string());
-		//Write the faces to the obj file
-		for (int f = 0; f < faces.size(); f++) {
-			stream << (faces[f].v1 + 1);
-			std::string v1 = stream.str();
-			stream.str(std::string());
-
-			stream << (faces[f].v2 + 1);
-			std::string v2 = stream.str();
-			stream.str(std::string());
-
-			stream << (faces[f].v3 + 1);
-			std::string v3 = stream.str();
-			stream.str(std::string());
-
-			std::string line = "f " + v1 + " " + v2 + " " + v3 + "\n";
-			const char* cStringLine = line.c_str();
-			MPI_File_write(file, (void*)cStringLine, strlen(cStringLine), MPI_CHAR, &status);
-		}
-	}
-=======
+
 	    for (int i = 0; i < levels; i++)
 	    {
 	        std::vector<Face> newFaces;
@@ -815,7 +723,6 @@
 		const char* cStringLine = line.c_str();
 		MPI_File_write(file, (void*) cStringLine, strlen(cStringLine), MPI_CHAR, &status);
     } 
->>>>>>> e223303c
 
 	MPI_File_close(&file);
 
