--- conflicted
+++ resolved
@@ -44,12 +44,6 @@
     float y;
     float z;
 
-<<<<<<< HEAD
-	bool operator < (const Particle& p) const
-	{
-		return (mortonCode < p.mortonCode);
-	}
-=======
     float height;   //delta from sea level
 
     uint plateID;
@@ -60,7 +54,6 @@
     {
         return (mortonCode < p.mortonCode);
     }
->>>>>>> 419b6d5d
 
     bool operator > (const Particle& p) const
     {
@@ -72,7 +65,6 @@
 class Vertex {
 
 public:
-<<<<<<< HEAD
 	float x;
 	float y;
 	float z;
@@ -117,52 +109,6 @@
 class Plate {
 public:
 	int plateID;
-=======
-    float x;
-    float y;
-    float z;
-
-    Vertex(float x_, float y_, float z_) {
-        x = x_;
-        y = y_;
-        z = z_;
-    }
-
-    // A default constructor is needed to call resize()
-    // Otherwise, this should not be used
-    Vertex() {
-        x = 0;
-        y = 0;
-        z = 0;
-    }
-};
-
-class Face {
-public:
-    int v1;
-    int v2;
-    int v3;
-
-    Face(int v1_, int v2_, int v3_) {
-        v1 = v1_;
-        v2 = v2_;
-        v3 = v3_;
-    }
-
-
-    // A default constructor is needed to call resize()
-    // Otherwise, this should not be used
-    Face() {
-        v1 = 1;
-        v2 = 2;
-        v3 = 3;
-    }
-};
-
-class Plate {
-public:
-    int plateID;
->>>>>>> 419b6d5d
 
 };
 
@@ -187,7 +133,6 @@
 //compact the bits
 inline uint64_t CompactBits(const uint a) {
 
-<<<<<<< HEAD
 	uint64_t x = a;
 	x = x & 0x1fffff;
 	x = (x | x << 32) & 0x1f00000000ffff;
@@ -196,32 +141,17 @@
 	x = (x | x << 4) & 0x10c30c30c30c30c3;
 	x = (x | x << 2) & 0x1249249249249249;
 	return x;
-=======
-    uint64_t x = a;
-    x = x & 0x1fffff;
-    x = (x | x << 32) & 0x1f00000000ffff;
-    x = (x | x << 16) & 0x1f0000ff0000ff;
-    x = (x | x << 8) & 0x100f00f00f00f00f;
-    x = (x | x << 4) & 0x10c30c30c30c30c3;
-    x = (x | x << 2) & 0x1249249249249249;
-    return x;
->>>>>>> 419b6d5d
 }
 
 
 //interleave the bits
 inline uint64_t CalculateMortonCode(const uint x, const uint y, const uint z) {
-<<<<<<< HEAD
 	return CompactBits(x) | (CompactBits(y) << 1) | (CompactBits(z) << 2);
-=======
-    return CompactBits(x) | (CompactBits(y) << 1) | (CompactBits(z) << 2);
->>>>>>> 419b6d5d
 }
 
 //unit box [-1,1]
 uint64_t CreateCode(float x, float y, float z) {
 
-<<<<<<< HEAD
 	//map the floating point values to .. [0,UINT_MAX]
 	int max = std::numeric_limits<int>::max();
 	uint xMap = int(max*x) + max;
@@ -229,15 +159,6 @@
 	uint zMap = int(max*z) + max;
 
 	return CalculateMortonCode(xMap, yMap, zMap);
-=======
-    //map the floating point values to .. [0,UINT_MAX]
-    int max = std::numeric_limits<int>::max();
-    uint xMap = int(max*x) + max;
-    uint yMap = int(max*y) + max;
-    uint zMap = int(max*z) + max;
-
-    return CalculateMortonCode(xMap, yMap, zMap);
->>>>>>> 419b6d5d
 }
 
 /**
@@ -309,7 +230,6 @@
 */
 void Sort(std::vector<Particle>& data, uint size, uint localOffset, uint localSize, uint rankCount, uint rankID) {
 
-<<<<<<< HEAD
 	//update all the local paricles morton codes
 	for (int i = 0; i < localSize; ++i) {
 		data[i + localOffset].mortonCode = CreateCode(data[i + localOffset].x, data[i + localOffset].y, data[i + localOffset].z);
@@ -355,7 +275,12 @@
 	/*assert(localSize * sizeof(Particle) == byteCount[rankID]);
 	assert(localOffset * sizeof(Particle) == displacementBytes[rankID]);*/
 	//gather all rank mortons on to rank 0
-	MPI_Gatherv(data.data() + localOffset, outSize, MPI_BYTE, data.data(), byteCount, displacementBytes, MPI_BYTE, 0, MPI_COMM_WORLD);
+	if (rankID == 0) {
+			MPI_Gatherv(MPI_IN_PLACE, outSize, MPI_BYTE, data.data(), byteCount, displacementBytes, MPI_BYTE, 0, MPI_COMM_WORLD);
+	}
+	else {
+			MPI_Gatherv(data.data() + localOffset, outSize, MPI_BYTE, data.data(), byteCount, displacementBytes, MPI_BYTE, 0, MPI_COMM_WORLD);
+	}
 
 
 	if (rankID == 0) {
@@ -398,100 +323,6 @@
 	delete displacement;
 	delete count;
 	delete countLeft;
-=======
-    //update all the local paricles morton codes
-    for (int i = 0; i < localSize; ++i) {
-        data[i + localOffset].mortonCode = CreateCode(data[i + localOffset].x, data[i + localOffset].y, data[i + localOffset].z);
-    }
-
-    //sort the local array
-    std::sort(data.begin() + localOffset, data.begin() + localOffset + localSize);
-
-    uint inSize = sizeof(Particle)*size;
-    uint outSize = sizeof(Particle)*localSize;
-
-
-    int *byteCount = new int[rankCount];
-    int *count = new int[rankCount];
-    int *countLeft = new int[rankCount];
-    int *displacementBytes = new int[rankCount];
-    int *displacement = new int[rankCount];
-
-    //calc the rank statistics for variable particle count
-    uint localCount = size / rankCount;
-    uint remainder = size % rankCount;
-    uint localCountBytes = localCount * sizeof(Particle);
-
-    for (int i = 0; i < rankCount; i++) {
-        if (i < remainder) {
-            byteCount[i] = localCountBytes + sizeof(Particle);
-            count[i] = localCount + 1;
-        }
-        else {
-            byteCount[i] = localCountBytes;
-            count[i] = localCount;
-        }
-        countLeft[i] = count[i];
-    }
-
-    displacementBytes[0] = 0;
-    displacement[0] = 0;
-    for (int i = 1; i < rankCount; i++) {
-        displacementBytes[i] = displacementBytes[i - 1] + byteCount[i - 1];
-        displacement[i] = displacement[i - 1] + count[i - 1];
-    }
-
-    /*assert(localSize * sizeof(Particle) == byteCount[rankID]);
-    assert(localOffset * sizeof(Particle) == displacementBytes[rankID]);*/
-    //gather all rank mortons on to rank 0
-    if (rankID == 0) {
-        MPI_Gatherv(MPI_IN_PLACE, outSize, MPI_BYTE, data.data(), byteCount, displacementBytes, MPI_BYTE, 0, MPI_COMM_WORLD);
-    }
-    else {
-        MPI_Gatherv(data.data() + localOffset, outSize, MPI_BYTE, data.data(), byteCount, displacementBytes, MPI_BYTE, 0, MPI_COMM_WORLD);
-    }
-
-    if (rankID == 0) {
-        //merge all sorted arrays with min-heap sort
-        std::priority_queue<Particle, std::vector<Particle>, std::greater<Particle> > least;
-        std::vector<Particle> finalData(data.size());
-
-        uint itr = 0;
-
-        //add least from each bin
-        for (int i = 0; i < rankCount; i++) {
-            if (count[i] > 0) {
-                least.push(data[displacement[i]]);
-                countLeft[i]--;
-            }
-        }
-
-        while (itr != size) {
-            Particle temp = least.top();
-            least.pop();
-            finalData[itr] = temp;
-            if (countLeft[temp.currentRank] > 0) {
-                least.push(data[displacement[temp.currentRank] + (count[temp.currentRank] - countLeft[temp.currentRank])]);
-                countLeft[temp.currentRank]--;
-            }
-
-            ++itr;
-
-        }
-
-        //copy sorted
-        data = finalData;
-    }
-
-    //scatter new data
-    MPI_Bcast(data.data(), inSize, MPI_BYTE, 0, MPI_COMM_WORLD);
-
-    delete byteCount;
-    delete displacementBytes;
-    delete displacement;
-    delete count;
-    delete countLeft;
->>>>>>> 419b6d5d
 
 }
 
@@ -506,7 +337,6 @@
 */
 inline void ParticlestoSimulate(const uint rankID, const uint rankCount, const uint particleCount, uint& count, uint& index) {
 
-<<<<<<< HEAD
 	count = particleCount / rankCount;
 	uint remainder = particleCount % rankCount;
 
@@ -521,23 +351,6 @@
 		index = (count*rankID) + remainder;
 
 	}
-=======
-    count = particleCount / rankCount;
-    uint remainder = particleCount % rankCount;
-
-    if (rankID < remainder) {
-
-        ++count;
-        index = count*rankID;
-
-    }
-    else {
-
-        index = (count*rankID) + remainder;
-
-    }
->>>>>>> 419b6d5d
-
 }
 
 /**
@@ -557,15 +370,6 @@
     lon -= floor(lon);
     lon *= 2 * PI;*/
 
-<<<<<<< HEAD
-	particle.x = cos(latitude) * cos(longitude);
-	particle.y = cos(latitude) * sin(longitude);
-	particle.z = sin(latitude);
-
-	particle.plateID = particleID;
-	particle.height = 0.3f;
-	particle.mortonCode = 0;
-=======
     if (longitude > PI) {
         longitude -= 2 * PI;
     }
@@ -579,7 +383,6 @@
     particle.plateID = particleID;
     particle.height = 0.3f;
     particle.mortonCode = 0;
->>>>>>> 419b6d5d
 }
 
 /**
@@ -766,143 +569,6 @@
 }
 
 /**
-<<<<<<< HEAD
-* Return the k particles closest to this one, not including the current particle
-*
-* @param k - the amount of neighbors to return
-* @param particles - the global particle array
-* @param size - current size of the particle array
-* @param position - the index of the particle to check
-* @return the nearest neighbors
-*/
-std::vector<Particle> getNearestNeighbors(uint k, std::vector<Particle>& particles, uint size, uint position) {
-	std::priority_queue<Particle, std::vector<Particle>, std::less<Particle> > least;
-	int temp = 0;
-	for (int test = position; temp < k; temp++) {
-
-		//offset by 1
-		if (test - temp - 1 >= 0) {
-			least.push(particles[test - temp - 1]);
-		}
-
-		//offset by 1
-		if (test + temp + 1 < size) {
-			least.push(particles[test + temp + 1]);
-		}
-	}
-	while (least.size() > k) {
-		least.pop();
-	}
-
-
-	std::vector<Particle> parts;
-
-	while (least.size() > 0) {
-		parts.push_back(least.top());
-		least.pop();
-	}
-
-	return parts;
-}
-
-/**
-* Return the k particles closest to an arbitrary point in space
-*
-* @param k - the amount of neighbors to return
-* @param particles - the global particl array
-* @param size - current size of the particle array
-* @param mortonCode - the code of the particle to check
-* @return the nearest neighbors
-*/
-std::vector<Particle> getNearestNeighbors(uint k, std::vector<Particle>& particles, uint size, uint64_t mortonCode) {
-	std::priority_queue<Particle, std::vector<Particle>, std::less<Particle> > least;
-	int temp = 0;
-
-	//binary search
-	uint left = 0;
-	uint right = size - 1;
-	uint position = 0;
-
-	while (left <= right) {
-
-		int middle = (left + right) / 2;
-
-		if (left == right - 1) {
-			position = left;
-			break;
-		}
-		else if (particles[middle].mortonCode > mortonCode) {
-			right = middle - 1;
-		}
-		else {
-			left = middle + 1;
-		}
-
-	}
-
-	for (int test = position; temp < k; temp++) {
-
-		//not offset because morton takes the lowest bound
-		if (test - temp >= 0) {
-			least.push(particles[test - temp]);
-		}
-
-		//offset by 1
-		if (test + temp + 1 < size) {
-			least.push(particles[test + temp + 1]);
-		}
-	}
-	while (least.size() > k) {
-		least.pop();
-	}
-
-
-	std::vector<Particle> parts;
-
-	while (least.size() > 0) {
-		parts.push_back(least.top());
-		least.pop();
-	}
-	std::vector<Particle> neighbors;
-	while (least.empty() == false)
-	{
-    	neighbors.push_back(least.top());
-    	least.pop();
-	}
-	return neighbors;
-}
-
-int getSmallestPlate(std::map<int, std::vector<int>>& plates) {
-	std::map<int, std::vector<int>>::iterator itr = plates.begin();
-	int size = itr->second.size();
-	int id = itr->first;
-	for( ; itr != plates.end(); itr++) {
-		if(itr->second.size() < size) {
-			size = itr->second.size();
-			id = itr->first;
-		}
-	}
-	return id;
-}
-
-void printVector(std::vector<int> v) {
-	for(int i = 0; i < v.size(); i++) {
-		std::cout << v[i] << "  ";
-	}
-}
-
-void printMap(std::map<int, std::vector<int>> m) {
-	std::map<int, std::vector<int>>::iterator itr = m.begin();
-	for(; itr != m.end(); itr++) {
-		std::cout << itr->first << ":  ";
-		printVector(itr->second);
-		std::cout << std::endl;
-	}
-}
-
-/**
-=======
->>>>>>> 419b6d5d
 * Return the particles weights based on squared distance
 *
 * @param nearest - the particles to weight
@@ -910,7 +576,6 @@
 * @return the weights [0,1] for each particle
 */
 std::vector<float> getWeights(std::vector<Particle>& nearest, float x, float y, float z) {
-<<<<<<< HEAD
 	std::vector<float> weights(nearest.size());
 
 	float furthest = 0.0f;
@@ -934,31 +599,6 @@
 	}
 
 	return weights;
-=======
-    std::vector<float> weights(nearest.size());
-
-    float furthest = 0.0f;
-    for (int i = 0; i < nearest.size(); i++) {
-
-        float xSqr = (x - nearest[i].x) * (x - nearest[i].x);
-        float ySqr = (y - nearest[i].y) * (y - nearest[i].y);
-        float zSqr = (z - nearest[i].z) * (z - nearest[i].z);
-
-        float dist2 = xSqr + ySqr + zSqr;
-
-        if (furthest < dist2) {
-            furthest = dist2;
-        }
-
-        weights[i] = dist2;
-    }
-
-    for (int i = 0; i < nearest.size(); i++) {
-        weights[i] = (1.0f - (weights[i] / furthest)) / nearest.size();
-    }
-
-    return weights;
->>>>>>> 419b6d5d
 }
 /*Calculate the distance between two points
  * @param x1 first x coordinate
@@ -979,32 +619,6 @@
 */
 
 void addParticles(std::vector<Particle> &particles, uint k, uint &numParticles) {
-<<<<<<< HEAD
-	std::vector<Particle> nearest;
-	std::vector<Particle> toAdd;
-	for (uint i = 0; i < particles.size(); ++i) {
-		nearest = getNearestNeighbors(k, particles, particles.size(), i);
-		for (uint j = 0; j < nearest.size(); ++j) {
-			float x1 = particles[i].x;
-			float x2 = nearest[j].x;
-			float y1 = particles[i].y;
-			float y2 = nearest[j].y;
-			if (distance(x1, y1, x2, y2) < MIN_DIST) {
-				Particle p;
-				p.x = abs(x2 - x1);
-				p.y = abs(y2 - y1);
-				p.z = particles[i].z;
-				p.height = particles[i].height;
-				p.plateID = particles[i].plateID;
-				p.currentRank = particles[i].currentRank;
-				toAdd.push_back(p);
-			}
-		}
-	}
-	for (uint i = 0; i < toAdd.size(); ++i) {
-		particles.push_back(toAdd[i]);
-	}
-=======
 		std::vector<Particle> nearest;
     std::vector<Particle> toAdd;
     for (uint i = 0; i < particles.size(); ++i) {
@@ -1030,7 +644,6 @@
     for (uint i = 0; i < toAdd.size(); ++i) {
         particles.push_back(toAdd[i]);
     }
->>>>>>> 419b6d5d
 }
 
 /*
@@ -1261,18 +874,12 @@
         uint totalSize = 0;
         uint localSize = localParticles.size() * sizeof(Particle);
         MPI_Gather(&localSize, 1, MPI_INT, sizes, 1, MPI_INT, 0, MPI_COMM_WORLD);
-
-<<<<<<< HEAD
-	std::vector<Particle> particles;
-	std::map<int, Plate> plates;
-=======
         if (ID == 0) {
                 offsets[0] = 0;
                 for (int i = 1; i < rankCount; ++i) {
                     offsets[i] = offsets[i-1] + sizes[i-1];
                 }
         }
->>>>>>> 419b6d5d
 
 
         MPI_Bcast(sizes, rankCount, MPI_INT, 0, MPI_COMM_WORLD);
@@ -1285,210 +892,8 @@
             particles.resize(particles.capacity() * 2);
         }
 
-
-<<<<<<< HEAD
-	if (ID == 0) {
-		//input gets called by all mpi ranks anywho
-		if (argc != 6) {
-			std::cout << "Incorrect argument count.Usage:" << std::endl
-				<< "Particle Count" << std::endl
-				<< "Ticks" << std::endl
-				<< "Sphere Level" << std::endl
-				<< "Nearest Neighbors" << std::endl
-				<< "Number of Plates" << std::endl;
-		}
-	}
-
-	//inputs done for all ranks
-	uint initialParticleCount = strtoumax(argv[1], NULL, 10);
-	uint simulationTicks = strtoumax(argv[2], NULL, 10);
-	uint sphereLevel = strtoumax(argv[3], NULL, 10);
-	uint nearestNeighbors = strtoumax(argv[4], NULL, 10);
-	uint numberOfPlates = strtoumax(argv[5], NULL, 10);
-	double startTime;
-
-	if (ID == 0) {
-		//error checking on inputs
-		if ((initialParticleCount == UINTMAX_MAX && errno == ERANGE) || initialParticleCount < 0) {
-			std::cout << "Incorrect particle count paramenter." << std::endl;
-			return 1;
-		}
-		if ((simulationTicks == UINTMAX_MAX && errno == ERANGE) || simulationTicks < 0) {
-			std::cout << "Incorrect ticks paramenter." << std::endl;
-			return 1;
-		}
-		if ((sphereLevel == UINTMAX_MAX && errno == ERANGE) || sphereLevel < 0) {
-			std::cout << "Incorrect sphere level paramenter." << std::endl;
-			return 1;
-		}
-		if ((nearestNeighbors == UINTMAX_MAX && errno == ERANGE) || nearestNeighbors < 1) {
-			std::cout << "Incorrect nearest neighbors paramenter." << std::endl;
-			return 1;
-		}
-		if ((numberOfPlates == UINTMAX_MAX && errno == ERANGE) || numberOfPlates < 1) {
-			std::cout << "Incorrect number of plates paramenter." << std::endl;
-			return 1;
-		}
-
-		//start time
-		if (ID == 0) {
-			startTime = MPI_Wtime();
-		}
-	}
-
-	//create the particle datatype
-
-	MPI_Barrier(MPI_COMM_WORLD);
-
-	//////////////////////////
-	/*Setup Rank Information*/
-	//////////////////////////
-	uint currentParticleCount;
-	uint particleOffset = 0; //the offset of the local particles into the global particle count
-	uint particlestoSimulate = 0;
-
-	ParticlestoSimulate(ID, rankCount, initialParticleCount, particlestoSimulate, particleOffset);
-
-
-	/////////////////////////
-	/*Initialize Simulation*/
-	/////////////////////////
-	//(Plate ID, temp, and any gosh darn variable this simulation would be cool with)
-
-	particles.resize(initialParticleCount);
-
-	//init particles sets the ID to the global Particle ID
-	for (int i = 0; i < particlestoSimulate; ++i) {
-		InitParticle(particles[particleOffset + i], particleOffset + i, initialParticleCount);
-		particles[particleOffset + i].currentRank = ID;
-	}
-
-
-	std::cout << "first sort call" << std::endl;
-	//Sort data (updates the global array)
-	Sort(particles, initialParticleCount, particleOffset, particlestoSimulate, rankCount, ID);
-
-	//ACTUAL plate assigning
-    if(ID == 0) {
-        //First, get vectors for every plate
-        std::map<int, std::vector<int>> plateByParticleId; // maps plateID to particles (in term of their location in particles)
-        for (int p = 0; p < particles.size(); p++) {
-            Particle particle = particles[p];
-            plateByParticleId[particle.plateID].push_back(p);
-        }
-        while(plateByParticleId.size() > numberOfPlates) {
-            int smallestPlateID = getSmallestPlate(plateByParticleId);
-            std::vector<int> smallestPlate = plateByParticleId[smallestPlateID];
-            int closestPlate;
-            for(int i = 0; i < smallestPlate.size(); i++) {
-                Particle p = particles[smallestPlate[i]];
-                std::vector<Particle> neighbors = getNearestNeighbors(nearestNeighbors, particles, initialParticleCount, (uint)smallestPlate[i]);
-                std::random_shuffle(neighbors.begin(), neighbors.end()); //ensure the nearest neighbor is randomly chosen
-                closestPlate = -1;
-                for(int n = 0; n < neighbors.size(); n++) {
-                    Particle neighbor = neighbors[n];
-                    if(neighbor.plateID != p.plateID) {
-                        closestPlate = neighbor.plateID;
-                        break;
-                    }
-                }
-                if(closestPlate > -1) {
-                    break;
-                }
-            }
-            if(closestPlate == -1) {
-                std::cout << "Error: No nearest neighbor" << std::endl;
-            }
-            //std::vector<int> parentPlate = plateByParticleId[closestPlate];
-            plateByParticleId[closestPlate].insert(plateByParticleId[closestPlate].end(), plateByParticleId[smallestPlateID].begin(), plateByParticleId[smallestPlateID].end());
-            for(int i = 0; i < plateByParticleId[closestPlate].size(); i++) {
-                particles[plateByParticleId[closestPlate][i]].plateID = closestPlate;
-            }
-            plateByParticleId.erase(smallestPlateID);
-        }
-    }
-
-    MPI_Barrier(MPI_COMM_WORLD);
-    // Send out the new particle and plate vectors
-    int p_size;
-    if (ID == 0) {
-        p_size = particles.size() * sizeof(Particle);
-    }
-    // First, send out the amount of data that will be sent
-    MPI_Bcast(&p_size, 1, MPI_INT, 0, MPI_COMM_WORLD);
-    // Get space ready for the broadcast
-    if (ID != 0) {
-        particles.resize(p_size / sizeof(Particle));
-    }
-    // Then, send out the data
-    MPI_Bcast(&particles[0], p_size, MPI_BYTE, 0, MPI_COMM_WORLD);
-
-    //Fill the plates map based on the recieved particles
-    for(int p = 0; p < particles.size(); p++) {
-        Particle particle = particles[p];
-        plates[particle.plateID].plateID = particle.plateID;
-    }
-
-	////////////////////
-	/*Start Simulation*/
-	////////////////////
-
-	currentParticleCount = initialParticleCount;
-
-	for (int i = 0; i < simulationTicks; ++i) {
-		//TODO: move particles (e.g. Integration. Please do not use Euler. Do like some Verlet integration as a minimum)
-
-
-		/////////////////////////////////////
-		/*Create the Acceleration Structure*/
-		/////////////////////////////////////
-		std::cout << "second sort call" << std::endl;
-		//sort all the particles in the system by morton code
-		Sort(particles, currentParticleCount, particleOffset, particlestoSimulate, rankCount, ID);
-		//Now ok to call KNearest for this timestep
-
-		//TODO: update particles using k nearest neighbors
-		std::vector<Particle> localParticles;
-		std::vector<Particle>::const_iterator itr = particles.begin() + particleOffset;
-		while (itr != particles.begin() + particleOffset + particlestoSimulate) {
-			localParticles.push_back(*itr);
-			++itr;
-		}
-		addParticles(localParticles, nearestNeighbors, currentParticleCount);
-		removeParticles(localParticles, particles, currentParticleCount);
-
-		//collect global particle information from other ranks
-		int* sizes = new int[rankCount];
-		int* offsets = new int[rankCount];
-		uint totalSize = 0;
-		uint localSize = localParticles.size() * sizeof(Particle);
-		if (ID == 0) {
-			MPI_Gather(&localSize, 1, MPI_INT, sizes, rankCount, MPI_INT, 0, MPI_COMM_WORLD);
-				offsets[0] = 0;
-				for (int i = 1; i < rankCount; ++i) {
-					offsets[i] = offsets[i-1] + sizes[i-1];
-				}
-		}
-
-		/*Get total number of elements*/
-		for (int i = 0; i < rankCount; ++i) {
-			totalSize += sizes[i];
-		}
-		if (totalSize > particles.capacity()) {
-			particles.resize(particles.capacity() * 2);
-		}
-		MPI_Bcast(sizes, rankCount, MPI_INT, 0, MPI_COMM_WORLD);
-		MPI_Bcast(offsets, rankCount, MPI_INT, 0, MPI_COMM_WORLD);
-		MPI_Allgatherv(localParticles.data(), localParticles.size(), MPI_BYTE, particles.data(), sizes, offsets, MPI_BYTE, MPI_COMM_WORLD);
-
-		delete[] sizes;
-		delete[] offsets;
-		//update rank information
-		ParticlestoSimulate(ID, rankCount, currentParticleCount, particlestoSimulate, particleOffset);
-=======
         MPI_Gatherv(localParticles.data(), localSize, MPI_BYTE, particles.data(), sizes, offsets, MPI_BYTE, 0, MPI_COMM_WORLD);
 				MPI_Bcast(particles.data(), totalSize, MPI_BYTE, 0, MPI_COMM_WORLD);
->>>>>>> 419b6d5d
 
         delete[] sizes;
         delete[] offsets;
@@ -1506,18 +911,12 @@
 
     MPI_Barrier(MPI_COMM_WORLD);
 
-<<<<<<< HEAD
 	//TODO: update mesh heights based on K-N particles
-=======
-
-    //TODO: update mesh heights based on K-N particles
->>>>>>> 419b6d5d
 
 ////////////////////////////////
 /*Create the initial icosphere*/
 ////////////////////////////////
 
-<<<<<<< HEAD
 	MPI_File file;
 	MPI_Status status;
 
@@ -1632,126 +1031,7 @@
 	if (ID < extraFaces) {
 		facesToWrite += 1;
 	}
-=======
-    MPI_File file;
-    MPI_Status status;
-
-    if (ID == 0) {
-
-        ////////////////////////////////
-        /*Create the initial icosphere*/
-        ////////////////////////////////
-
-        int t = (1.0 + sqrt(5.0)) / 2.0;
-
-        // Create the initial vertices of the icohedron
-        addVertex(Vertex(-1, t, 0));
-        addVertex(Vertex(1, t, 0));
-        addVertex(Vertex(-1, -t, 0));
-        addVertex(Vertex(1, -t, 0));
-
-        addVertex(Vertex(0, -1, t));
-        addVertex(Vertex(0, 1, t));
-        addVertex(Vertex(0, -1, -t));
-        addVertex(Vertex(0, 1, -t));
-
-        addVertex(Vertex(t, 0, -1));
-        addVertex(Vertex(t, 0, 1));
-        addVertex(Vertex(-t, 0, -1));
-        addVertex(Vertex(-t, 0, 1));
-
-        // Create the initial faces of the icohedron
-        // Faces around point 0
-        faces.push_back(Face(0, 11, 5));
-        faces.push_back(Face(0, 5, 1));
-        faces.push_back(Face(0, 1, 7));
-        faces.push_back(Face(0, 7, 10));
-        faces.push_back(Face(0, 10, 11));
-
-        // Adjacent faces
-        faces.push_back(Face(1, 5, 9));
-        faces.push_back(Face(5, 11, 4));
-        faces.push_back(Face(11, 10, 2));
-        faces.push_back(Face(10, 7, 6));
-        faces.push_back(Face(7, 1, 8));
-
-        // Faces around point 3
-        faces.push_back(Face(3, 9, 4));
-        faces.push_back(Face(3, 4, 2));
-        faces.push_back(Face(3, 2, 6));
-        faces.push_back(Face(3, 6, 8));
-        faces.push_back(Face(3, 8, 9));
-
-        // Adjacent faces
-        faces.push_back(Face(4, 9, 5));
-        faces.push_back(Face(2, 4, 11));
-        faces.push_back(Face(6, 2, 10));
-        faces.push_back(Face(8, 6, 7));
-        faces.push_back(Face(9, 8, 1));
-
-        // Now, begin splitting up the triangle faces to form an isohedron of a desired number of faces
-        int levels = sphereLevel;
-
-        for (int i = 0; i < levels; i++)
-        {
-            std::vector<Face> newFaces;
-            for (int j = 0; j < faces.size(); j++)
-            {
-                Face face = faces[j];
-                // Split this face into four new faces
-                int a = findMidpoint(face.v1, face.v2);
-                int b = findMidpoint(face.v2, face.v3);
-                int c = findMidpoint(face.v3, face.v1);
-
-                newFaces.push_back(Face(face.v1, a, c));
-                newFaces.push_back(Face(face.v2, b, a));
-                newFaces.push_back(Face(face.v3, c, b));
-                newFaces.push_back(Face(a, b, c));
-            }
-            faces = newFaces;
-        }
-    }
-    // Send the newly generated vertex and face arrays to the other ranks for writing
-    int v_size;
-    int f_size;
-    if (ID == 0) {
-        v_size = vertices.size() * sizeof(Vertex);
-        f_size = faces.size() * sizeof(Face);
-    }
-
-    // First, send out the amount of data that will be sent
-    MPI_Bcast(&v_size, 1, MPI_INT, 0, MPI_COMM_WORLD);
-    MPI_Bcast(&f_size, 1, MPI_INT, 0, MPI_COMM_WORLD);
-    // Get space ready for the broadcast
-    if (ID != 0) {
-        vertices.resize(v_size / sizeof(Vertex));
-        faces.resize(f_size / sizeof(Face));
-    }
-
-    // Then, send out the data
-    MPI_Bcast(&vertices[0], v_size, MPI_BYTE,
-
-        0, MPI_COMM_WORLD);
-    MPI_Bcast(&faces[0], f_size, MPI_BYTE,
-        0, MPI_COMM_WORLD);
-
-
-
-    int verticesToWrite = vertices.size() / rankCount;
-    int extraVertices = vertices.size() % rankCount;
-    if (ID < extraVertices) {
-        verticesToWrite += 1;
-    }
-    int facesToWrite = faces.size() / rankCount;
-    int extraFaces = faces.size() % rankCount;
-    if (ID < extraFaces) {
-        facesToWrite += 1;
-    }
-
->>>>>>> 419b6d5d
-
-
-<<<<<<< HEAD
+
 	// Write the vertices to the obj file
 
 	// Open the file, deleting it if it exists already
@@ -1806,147 +1086,20 @@
 		stream << std::fixed << std::setprecision(10) << std::setw(13) << vertices[v].x;
 		std::string x = stream.str();
 		stream.str(std::string());
-=======
-    // Open the file, deleting it if it exists already
-    int exists = MPI_File_open(MPI_COMM_WORLD,
-        (char *)"planet.obj",
-        MPI_MODE_CREATE | MPI_MODE_EXCL | MPI_MODE_WRONLY,
-        MPI_INFO_NULL,
-        &file);
-    if (exists != MPI_SUCCESS) {
-        if (ID == 0) {
-            MPI_File_delete((char *)"planet.obj", MPI_INFO_NULL);
-        }
-        MPI_File_open(MPI_COMM_WORLD,
-            (char *)"planet.obj",
-            MPI_MODE_CREATE | MPI_MODE_WRONLY,
-            MPI_INFO_NULL,
-            &file);
-    }
-
-    //  MPI_INFO_NULL, &file);
-
-    std::stringstream stream;
-    int start = ID * verticesToWrite + (ID >= extraVertices ? extraVertices : 0);
-    int end = start + verticesToWrite;
-    int vertexBytesPerLine = 1              // 'v'
-        + (13 * 3) + 1                      // Numbers
-        + 4                                 // spaces
-        + 1;                                // newline
-    MPI_Offset offset = vertexBytesPerLine * start;
-    MPI_File_seek(file, offset, MPI_SEEK_SET);
-    // Debug call
-    if (end > vertices.size()) {
-        std::cout << "Error in getting write range (vertices)" << std::endl;
-    }
-    for (int v = start; v < end; v++) {
-
-        //modify vertices based on nearest neighbors
-        uint64_t mort = CreateCode(vertices[v].x, vertices[v].y, vertices[v].z);
-        std::vector<Particle> nearest = getNearestNeighbors(nearestNeighbors, particles, currentParticleCount, mort);
-        std::vector<float> weights = getWeights(nearest, vertices[v].x, vertices[v].y, vertices[v].z);
->>>>>>> 419b6d5d
-
-        float avgDelta = 0.0f;
-        for (int l = 0; l < weights.size(); l++) {
-            avgDelta += (weights[l] * (nearest[l].height)) / weights.size();
-        }
-        float avgHeight = avgDelta + 1.0f;
-
-        vertices[v].x *= avgHeight;
-        vertices[v].y *= avgHeight;
-        vertices[v].z *= avgHeight;
-
-        stream << std::fixed << std::setprecision(10) << std::setw(13) << vertices[v].x;
-        std::string x = stream.str();
-        stream.str(std::string());
-
-        stream << std::fixed << std::setprecision(10) << std::setw(13) << vertices[v].y;
-        std::string y = stream.str();
-        stream.str(std::string());
-
-        stream << std::fixed << std::setprecision(10) << std::setw(13) << vertices[v].z;
-        std::string z = stream.str();
-        stream.str(std::string());
-
-        std::string line = "v " + x + " " + y + " " + z + " 1" + "\n";
-
-        MPI_File_write(file, (void*)line.c_str(), line.size(), MPI_CHAR, &status);
-
-<<<<<<< HEAD
-		MPI_File_write(file, (void*)line.c_str(), line.size(), MPI_CHAR, &status);
-
-	}
-	stream.str(std::string());
-
-	//Write the faces to the obj file
-	start = ID * facesToWrite + (ID >= extraFaces ? extraFaces : 0);
-	end = start + facesToWrite;
-	int faceBytesPerLine = 1 			// 'v'
-		+ (16 * 3) 						// Numbers
-		+ 3 							// spaces
-		+ 1;							// newline
-	offset = (faceBytesPerLine * start) + (vertexBytesPerLine * vertices.size());
-	MPI_File_seek(file, offset, MPI_SEEK_SET);
-	// Debug call
-	if (end > faces.size()) {
-		std::cout << "Error in getting write range (faces)" << std::endl;
-	}
-	for (int f = start; f < end; f++) {
-		stream << std::setw(16) << (faces[f].v1 + 1);
-
-		std::string v1 = stream.str();
-		stream.str(std::string());
-
-		stream << std::setw(16) << (faces[f].v2 + 1);
-		std::string v2 = stream.str();
-		stream.str(std::string());
-
-		stream << std::setw(16) << (faces[f].v3 + 1);
-		std::string v3 = stream.str();
-		stream.str(std::string());
-=======
-    }
+
+    stream << std::fixed << std::setprecision(10) << std::setw(13) << vertices[v].y;
+    std::string y = stream.str();
     stream.str(std::string());
 
-    //Write the faces to the obj file
-    start = ID * facesToWrite + (ID >= extraFaces ? extraFaces : 0);
-    end = start + facesToWrite;
-    int faceBytesPerLine = 1            // 'v'
-        + (16 * 3)                      // Numbers
-        + 3                             // spaces
-        + 1;                            // newline
-    offset = (faceBytesPerLine * start) + (vertexBytesPerLine * vertices.size());
-    MPI_File_seek(file, offset, MPI_SEEK_SET);
-    // Debug call
-    if (end > faces.size()) {
-        std::cout << "Error in getting write range (faces)" << std::endl;
-    }
-    for (int f = start; f < end; f++) {
-        stream << std::setw(16) << (faces[f].v1 + 1);
-
-        std::string v1 = stream.str();
-        stream.str(std::string());
-
-        stream << std::setw(16) << (faces[f].v2 + 1);
-        std::string v2 = stream.str();
-        stream.str(std::string());
-
-        stream << std::setw(16) << (faces[f].v3 + 1);
-        std::string v3 = stream.str();
-        stream.str(std::string());
->>>>>>> 419b6d5d
-
-        std::string line = "f " + v1 + " " + v2 + " " + v3 + "\n";
-
-<<<<<<< HEAD
-		MPI_File_write(file, (void*)line.c_str(), line.size(), MPI_CHAR, &status);
-	}
-=======
-        MPI_File_write(file, (void*)line.c_str(), line.size(), MPI_CHAR, &status);
-    }
->>>>>>> 419b6d5d
-
+    stream << std::fixed << std::setprecision(10) << std::setw(13) << vertices[v].z;
+    std::string z = stream.str();
+    stream.str(std::string());
+
+    std::string line = "v " + x + " " + y + " " + z + " 1" + "\n";
+
+    MPI_File_write(file, (void*)line.c_str(), line.size(), MPI_CHAR, &status);
+
+	}
     MPI_File_close(&file);
 
     //end time
