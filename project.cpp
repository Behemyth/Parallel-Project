--- conflicted
+++ resolved
@@ -524,13 +524,7 @@
 		parts.push_back(least.top());
 		least.pop();
 	}
-	std::vector<Particle> neighbors;
-	while (least.empty() == false)
-	{
-    	neighbors.push_back(least.top());
-    	least.pop();
-	}
-	return neighbors;
+	return parts;
 }
 
 int getSmallestPlate(std::map<int, std::vector<int>>& plates) {
@@ -552,7 +546,6 @@
 	}
 }
 
-<<<<<<< HEAD
 void printMap(std::map<int, std::vector<int>> m) {
 	std::map<int, std::vector<int>>::iterator itr = m.begin();
 	for(; itr != m.end(); itr++) {
@@ -560,8 +553,6 @@
 		printVector(itr->second);
 		std::cout << std::endl;
 	}
-=======
-	return parts;
 }
 
 /**
@@ -595,7 +586,6 @@
 	}
 
 	return weights;
->>>>>>> 0e4896a1
 }
 
 //////////////////////
@@ -705,7 +695,6 @@
 	Sort(particles, initialParticleCount, particleOffset, particlestoSimulate, rankCount, ID);
 
 	//ACTUAL plate assigning
-<<<<<<< HEAD
 	if(ID == 0) {
 		//First, get vectors for every plate
 		std::map<int, std::vector<int>> plateByParticleId; // maps plateID to particles (in term of their location in particles)
@@ -716,37 +705,10 @@
 		while(plateByParticleId.size() > numberOfPlates) {
 			int smallestPlateID = getSmallestPlate(plateByParticleId);
 			std::vector<int> smallestPlate = plateByParticleId[smallestPlateID];
-=======
-
-	//First, get vectors for every plate
-	std::map<int, std::vector<Particle>> plates;
-	for (int p = 0; p < particles.size(); p++) {
-		Particle particle = particles[p];
-		plates[particle.plateID].push_back(particle);
-	}
-
-	//Next, get a list of the plates, sorted by size
-	std::multimap<int, int> platesBySize;
-	std::map<int, std::vector<Particle>>::iterator plate_itr;
-	for (plate_itr = plates.begin(); plate_itr != plates.end(); plate_itr++) {
-		int plateID = plate_itr->first;
-		std::vector<Particle> plate = plate_itr->second;
-		int size = plate.size();
-		platesBySize.insert(std::pair<int, int>(size, plateID));
-	}
-
-	MPI_Barrier(MPI_COMM_WORLD);
-
-	//Now, iterate through the plates, smallest first, and combine them, if needed
-	/*if(plates.size() > 10) {
-		std::multimap<int, int>::iterator size_itr;
-		for(size_itr = platesBySize.begin(); size_itr != platesBySize.end(); size_itr++) {
-			std::vector<Particle> thisPlate = plates[size_itr->second];
->>>>>>> 0e4896a1
 			int closestPlate;
 			for(int i = 0; i < smallestPlate.size(); i++) {
 				Particle p = particles[smallestPlate[i]];
-				std::vector<Particle> neighbors = getNearestNeighbors(nearestNeighbors, particles, initialParticleCount, smallestPlate[i]);
+				std::vector<Particle> neighbors = getNearestNeighbors(nearestNeighbors, particles, initialParticleCount, (uint)smallestPlate[i]);
 				std::random_shuffle(neighbors.begin(), neighbors.end()); //ensure the nearest neighbor is randomly chosen
 				closestPlate = -1;
 				for(int n = 0; n < neighbors.size(); n++) {
@@ -770,7 +732,7 @@
 			}
 			plateByParticleId.erase(smallestPlateID);
 		}
-	}*/
+	}
 
 	MPI_Barrier(MPI_COMM_WORLD);
 	// Send out the new particle and plate vectors
