--- conflicted
+++ resolved
@@ -1,15 +1,9 @@
 # Parallel-Project
 Parallel Computing Final Project 2017 - RPI
 
-<<<<<<< HEAD
 Compile: mpic++ project.cpp -std=c++11 -o project.exe
 Run: mpiexec -n (processor count)  ./project.exe (particle count) (ticks) (recursion level) (nearest neighbors)
 
 Program arguments:
 Recursion level - determines how smooth the final displayed sphere will be, must be greater than 0
-					6 creates a very smooth sphere
-=======
-Compile: mpic++ project.cpp clcg4.c -std=c++11 -o project.exe
-
-Run: mpiexec -n (processor count)  ./project.exe (particle count) (ticks) (icosphere recursion count) (nearest neighbors)
->>>>>>> daa139e8
+					6 creates a very smooth sphere